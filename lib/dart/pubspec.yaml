name: frugal
version: 2.24.0
description: A frugal client for Dart
authors:
  - Steven Osborne <steven.osborne@workiva.com>
  - Mark Erickson <mark.erickson@workiva.com>
  - Brian Shannan <brian.shannan@workiva.com>
homepage: https://github.com/Workiva/frugal/lib/dart
publish_to: https://pub.workiva.org

environment:
  sdk: '>=1.24.0 <3.0.0'

dependencies:
  dart2_constant: ^1.0.0
  logging: ^0.11.2
  thrift:
    hosted:
      name: thrift
      url: https://pub.workiva.org
    version: ^0.0.7
  uuid: '>=0.5.0 <2.0.0'
  w_common: ^1.8.1
  w_transport: '>=2.9.4 <4.0.0'

dev_dependencies:
<<<<<<< HEAD
  coverage: ">=0.10.0 <0.13.0"
  dart_dev: ^2.0.0
  dart_style: ^1.0.9
  mockito: ">=2.2.2 <4.0.0"
  test: ">=0.12.30 <2.0.0"
=======
  analyzer: ^0.27.3
  coverage: ^0.7.3
  dart_dev: ^1.4.0
  dart_style: '>=0.1.8 <0.3.0'
  dartdoc: '>=0.4.0 <0.10.0'
  mockito: ^0.11.0
  test: ^0.12.15
environment:
  sdk: '>=1.13.0 <2.0.0'
homepage: https://github.com/Workiva/frugal/lib/dart
name: frugal
publish_to: https://pub.workiva.org
version: 2.25.1
>>>>>>> fda6723d
<|MERGE_RESOLUTION|>--- conflicted
+++ resolved
@@ -1,5 +1,5 @@
 name: frugal
-version: 2.24.0
+version: 2.25.1
 description: A frugal client for Dart
 authors:
   - Steven Osborne <steven.osborne@workiva.com>
@@ -24,24 +24,8 @@
   w_transport: '>=2.9.4 <4.0.0'
 
 dev_dependencies:
-<<<<<<< HEAD
   coverage: ">=0.10.0 <0.13.0"
   dart_dev: ^2.0.0
   dart_style: ^1.0.9
   mockito: ">=2.2.2 <4.0.0"
-  test: ">=0.12.30 <2.0.0"
-=======
-  analyzer: ^0.27.3
-  coverage: ^0.7.3
-  dart_dev: ^1.4.0
-  dart_style: '>=0.1.8 <0.3.0'
-  dartdoc: '>=0.4.0 <0.10.0'
-  mockito: ^0.11.0
-  test: ^0.12.15
-environment:
-  sdk: '>=1.13.0 <2.0.0'
-homepage: https://github.com/Workiva/frugal/lib/dart
-name: frugal
-publish_to: https://pub.workiva.org
-version: 2.25.1
->>>>>>> fda6723d
+  test: ">=0.12.30 <2.0.0"