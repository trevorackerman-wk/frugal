import "package:frugal/frugal.dart";
import "package:test/test.dart";

void main() {
  test("FContext.withRequestHeaders", () {
    var context = new FContext.withRequestHeaders({"Something": "Value"});
<<<<<<< HEAD
    expect(context.timeout, isNotNull);
    expect(context.correlationID, isNotNull);
=======
    expect(context.timeout, equals(new Duration(seconds: 5)));
    expect(context.correlationId(), isNotNull);
>>>>>>> 00ccbf47
    expect(context.requestHeaders()["_opid"], equals("0"));
    expect(context.requestHeaders()["_timeout"], equals("5000"));
  });

  test("FContext.requestHeaders", () {
    var context = new FContext.withRequestHeaders({"Something": "Value"});
    context.addRequestHeader("foo", "bar");
    expect(context.requestHeader("Something"), equals("Value"));
    expect(context.requestHeader("foo"), equals("bar"));
    var headers = context.requestHeaders();
    expect(headers["Something"], equals("Value"));
    expect(headers["foo"], equals("bar"));
  });

  test("FContext.responseHeaders", () {
    var context = new FContext();
    context.addResponseHeader("foo", "bar");
    expect(context.responseHeader("foo"), equals("bar"));
    var headers = context.responseHeaders();
    expect(headers["foo"], equals("bar"));
  });

  test("FContext.timeout", () {
    // Check default timeout (5 seconds)
    var context = new FContext();
    expect(context.timeout, equals(new Duration(seconds: 5)));
    expect(context.requestHeaders()["_timeout"], equals("5000"));

    // Set timeout and check expected values.
    context.timeout = new Duration(seconds: 10);
    expect(context.timeout, equals(new Duration(seconds: 10)));
    expect(context.requestHeaders()["_timeout"], equals("10000"));
  });
}<|MERGE_RESOLUTION|>--- conflicted
+++ resolved
@@ -4,13 +4,8 @@
 void main() {
   test("FContext.withRequestHeaders", () {
     var context = new FContext.withRequestHeaders({"Something": "Value"});
-<<<<<<< HEAD
-    expect(context.timeout, isNotNull);
+    expect(context.timeout, equals(new Duration(seconds: 5)));
     expect(context.correlationID, isNotNull);
-=======
-    expect(context.timeout, equals(new Duration(seconds: 5)));
-    expect(context.correlationId(), isNotNull);
->>>>>>> 00ccbf47
     expect(context.requestHeaders()["_opid"], equals("0"));
     expect(context.requestHeaders()["_timeout"], equals("5000"));
   });
