--- conflicted
+++ resolved
@@ -51,13 +51,9 @@
 
 // NewNatsServiceTTransport returns a new thrift TTransport which uses
 // the NATS messaging system as the underlying transport. It performs a
-<<<<<<< HEAD
-// handshake with a server listening on the given NATS subject. This TTransport
-// can only be used with FNatsServer. Message frames are limited to 1MB.
-=======
 // handshake with a server listening on the given NATS subject upon open.
-// This TTransport can only be used with FNatsServer.
->>>>>>> b349508b
+// This TTransport can only be used with FNatsServer. Message frames are
+// limited to 1MB in size.
 func NewNatsServiceTTransport(conn *nats.Conn, subject string,
 	timeout time.Duration) thrift.TTransport {
 
@@ -242,26 +238,12 @@
 	if !n.IsOpen() {
 		return 0, thrift.NewTTransportException(thrift.NOT_OPEN, "NATS transport not open")
 	}
-<<<<<<< HEAD
 	if len(p)+n.writeBuffer.Len() > natsMaxMessageSize {
 		n.writeBuffer.Reset() // Clear any existing bytes.
 		return 0, ErrTooLarge
 	}
 	num, err := n.writeBuffer.Write(p)
 	return num, thrift.NewTTransportExceptionFromError(err)
-=======
-	remaining := natsMaxMessageSize - n.writeBuffer.Len()
-	if remaining < len(p) {
-		n.writeBuffer.Write(p[0:remaining])
-		if err := n.Flush(); err != nil {
-			return 0, thrift.NewTTransportExceptionFromError(err)
-		}
-		b, err := n.Write(p[remaining:])
-		return b, thrift.NewTTransportExceptionFromError(err)
-	}
-	b, err := n.writeBuffer.Write(p)
-	return b, thrift.NewTTransportExceptionFromError(err)
->>>>>>> b349508b
 }
 
 // Flush sends the buffered bytes over NATS. Returns ErrTooLarge if the number
@@ -270,6 +252,7 @@
 	if !n.IsOpen() {
 		return thrift.NewTTransportException(thrift.NOT_OPEN, "NATS transport not open")
 	}
+	defer n.writeBuffer.Reset()
 	data := n.writeBuffer.Bytes()
 	if len(data) == 0 {
 		return nil
@@ -278,7 +261,6 @@
 		return ErrTooLarge
 	}
 	err := n.conn.Publish(n.writeTo, data)
-	n.writeBuffer.Reset()
 	return thrift.NewTTransportExceptionFromError(err)
 }
 
