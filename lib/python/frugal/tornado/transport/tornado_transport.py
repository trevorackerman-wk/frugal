--- conflicted
+++ resolved
@@ -31,11 +31,7 @@
 
         with (yield self._registry_lock.acquire()):
             if self._registry:
-<<<<<<< HEAD
-                raise StandardError("registry already set.")
-=======
                 raise FException("registry already set.")
->>>>>>> f1db0ba8
 
             self._registry = registry
 
@@ -53,11 +49,7 @@
         """
         with (yield self._registry_lock.acquire()):
             if not self._registry:
-<<<<<<< HEAD
-                raise StandardError("registry cannot be null.")
-=======
                 raise FException("registry cannot be null.")
->>>>>>> f1db0ba8
 
             self._registry.register(context, callback)
 
@@ -73,11 +65,7 @@
         """
         with (yield self._registry_lock.acquire()):
             if not self._registry:
-<<<<<<< HEAD
-                raise StandardError("registry cannot be null.")
-=======
                 raise FException("registry cannot be null.")
->>>>>>> f1db0ba8
 
             self._registry.unregister(context)
 
