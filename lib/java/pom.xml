<project xmlns="http://maven.apache.org/POM/4.0.0" xmlns:xsi="http://www.w3.org/2001/XMLSchema-instance" xsi:schemaLocation="http://maven.apache.org/POM/4.0.0 http://maven.apache.org/xsd/maven-4.0.0.xsd">
    <modelVersion>4.0.0</modelVersion>

    <groupId>com.workiva</groupId>
    <artifactId>frugal</artifactId>
<<<<<<< HEAD
    <version>2.4.0-RC1</version>
=======
    <version>2.6.0</version>
>>>>>>> bef97fd3

    <name>frugal</name>
    <url>https://github.com/Workiva/frugal/lib/java</url>
    <properties>
        <java.version>1.8</java.version>
        <jmh.version>1.13</jmh.version>
        <project.build.sourceEncoding>UTF-8</project.build.sourceEncoding>
    </properties>

    <dependencies>
        <dependency>
            <groupId>org.apache.thrift</groupId>
            <artifactId>libthrift</artifactId>
            <version>0.9.3</version>
        </dependency>
        <dependency>
            <groupId>io.nats</groupId>
            <artifactId>jnats</artifactId>
            <version>0.5.3</version>
        </dependency>
        <dependency>
            <groupId>org.apache.httpcomponents</groupId>
            <artifactId>httpclient</artifactId>
            <version>4.5</version>
        </dependency>
        <dependency>
            <groupId>com.google.code.gson</groupId>
            <artifactId>gson</artifactId>
            <version>2.8.0</version>
        </dependency>
        <dependency>
            <groupId>org.slf4j</groupId>
            <artifactId>slf4j-api</artifactId>
            <version>1.7.22</version>
        </dependency>
        <dependency>
            <groupId>io.netty</groupId>
            <artifactId>netty-all</artifactId>
            <version>4.1.6.Final</version>
            <scope>provided</scope>
        </dependency>
        <dependency>
            <groupId>org.slf4j</groupId>
            <artifactId>slf4j-simple</artifactId>
            <version>1.7.22</version>
            <scope>provided</scope>
        </dependency>
        <dependency>
            <groupId>junit</groupId>
            <artifactId>junit</artifactId>
            <version>4.12</version>
            <scope>test</scope>
            <exclusions>
                <exclusion>
                    <artifactId>hamcrest-core</artifactId>
                    <groupId>org.hamcrest</groupId>
                </exclusion>
            </exclusions>
        </dependency>
        <dependency>
            <groupId>org.mockito</groupId>
            <artifactId>mockito-core</artifactId>
            <version>2.3.5</version>
            <scope>test</scope>
            <exclusions>
                <exclusion>
                    <artifactId>hamcrest-core</artifactId>
                    <groupId>org.hamcrest</groupId>
                </exclusion>
            </exclusions>
        </dependency>
        <dependency>
            <groupId>org.hamcrest</groupId>
            <artifactId>hamcrest-all</artifactId>
            <version>1.3</version>
            <scope>test</scope>
        </dependency>
        <dependency>
            <groupId>org.openjdk.jmh</groupId>
            <artifactId>jmh-core</artifactId>
            <version>${jmh.version}</version>
            <scope>test</scope>
        </dependency>
        <dependency>
            <groupId>org.openjdk.jmh</groupId>
            <artifactId>jmh-generator-annprocess</artifactId>
            <version>${jmh.version}</version>
            <scope>test</scope>
        </dependency>
    </dependencies>

    <build>
        <plugins>
            <plugin>
                <groupId>org.apache.maven.plugins</groupId>
                <artifactId>maven-compiler-plugin</artifactId>
                <version>3.2</version>
                <configuration>
                    <source>${java.version}</source>
                    <target>${java.version}</target>
                </configuration>
            </plugin>
            <plugin>
                <groupId>org.apache.maven.plugins</groupId>
                <artifactId>maven-source-plugin</artifactId>
                <version>2.2.1</version>
                <configuration>
                    <includePom>true</includePom>
                </configuration>
            </plugin>
            <plugin>
                <groupId>org.apache.maven.plugins</groupId>
                <artifactId>maven-surefire-plugin</artifactId>
                <version>2.19.1</version>
            </plugin>
            <plugin>
                <groupId>org.apache.maven.plugins</groupId>
                <artifactId>maven-checkstyle-plugin</artifactId>
                <version>2.17</version>
                <dependencies>
                    <dependency>
                        <groupId>com.puppycrawl.tools</groupId>
                        <artifactId>checkstyle</artifactId>
                        <version>6.15</version>
                    </dependency>
                </dependencies>
                <configuration>
                    <configLocation>checkstyle.xml</configLocation>
                    <consoleOutput>true</consoleOutput>
                    <failOnViolation>true</failOnViolation>
                    <includeTestSourceDirectory>true</includeTestSourceDirectory>
                    <includeResources>false</includeResources>
                    <excludes>**/generated/**/*</excludes>
                </configuration>
                <executions>
                    <execution>
                        <id>checkstyle</id>
                        <phase>verify</phase>
                        <goals>
                            <goal>check</goal>
                        </goals>
                        <configuration>
                            <failOnViolation>true</failOnViolation>
                        </configuration>
                    </execution>
                </executions>
            </plugin>
            <plugin>
				<groupId>org.jacoco</groupId>
				<artifactId>jacoco-maven-plugin</artifactId>
				<version>0.7.7.201606060606</version>
				<executions>
					<execution>
						<goals>
							<goal>prepare-agent</goal>
						</goals>
					</execution>
					<execution>
						<id>report</id>
						<phase>test</phase>
						<goals>
							<goal>report</goal>
						</goals>
					</execution>
				</executions>
			</plugin>


        </plugins>
    </build>

    <profiles>
        <profile>
            <id>alternateBuildDirForSmithyJavaBuilder</id>
            <activation>
                <property>
                    <name>alt.build.dir</name>
                </property>
            </activation>
            <build>
                <directory>${alt.build.dir}</directory>
            </build>
        </profile>
    </profiles>
</project><|MERGE_RESOLUTION|>--- conflicted
+++ resolved
@@ -3,11 +3,7 @@
 
     <groupId>com.workiva</groupId>
     <artifactId>frugal</artifactId>
-<<<<<<< HEAD
     <version>2.4.0-RC1</version>
-=======
-    <version>2.6.0</version>
->>>>>>> bef97fd3
 
     <name>frugal</name>
     <url>https://github.com/Workiva/frugal/lib/java</url>
