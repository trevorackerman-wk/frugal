package com.workiva.frugal.server;

import com.google.gson.Gson;
import com.workiva.frugal.exception.FException;
import com.workiva.frugal.internal.NatsConnectionProtocol;
import com.workiva.frugal.processor.FProcessor;
import com.workiva.frugal.processor.FProcessorFactory;
import com.workiva.frugal.protocol.FProtocol;
import com.workiva.frugal.protocol.FProtocolFactory;
import com.workiva.frugal.protocol.FServerRegistry;
import com.workiva.frugal.transport.*;
import io.nats.client.Connection;
import io.nats.client.Message;
import io.nats.client.MessageHandler;
import io.nats.client.Subscription;
import org.apache.thrift.TException;
import org.apache.thrift.transport.TTransport;

import java.io.IOException;
import java.io.UnsupportedEncodingException;
import java.util.Collection;
import java.util.concurrent.*;
import java.util.logging.Logger;

public class FNatsServer implements FServer {

    private static final int DEFAULT_MAX_MISSED_HEARTBEATS = 3;
    private static final String QUEUE = "rpc";

    private Connection conn;
    private String[] subjects;
    private String heartbeatSubject;
    private final long heartbeatInterval;
    private final int maxMissedHeartbeats;
    private ConcurrentHashMap<String, Client> clients;
    private FProcessorFactory processorFactory;
    private FTransportFactory transportFactory;
    private FProtocolFactory protocolFactory;
    private final BlockingQueue<Object> shutdown = new ArrayBlockingQueue<>(1);

    private final ScheduledExecutorService heartbeatExecutor = Executors.newScheduledThreadPool(1);

    private static Logger LOGGER = Logger.getLogger(FNatsServer.class.getName());

    public FNatsServer(Connection conn, String subject, long heartbeatInterval,
                       FProcessor processor, FTransportFactory transportFactory,
                       FProtocolFactory protocolFactory) {
        this(conn, new String[]{subject}, heartbeatInterval, processor, transportFactory, protocolFactory);
    }

    public FNatsServer(Connection conn, String[] subjects, long heartbeatInterval,
                       FProcessor processor, FTransportFactory transportFactory,
                       FProtocolFactory protocolFactory) {
        this(conn, subjects, heartbeatInterval, DEFAULT_MAX_MISSED_HEARTBEATS,
                new FProcessorFactory(processor), transportFactory, protocolFactory);
    }

    public FNatsServer(Connection conn, String subject, long heartbeatInterval, int maxMissedHeartbeats,
                       FProcessorFactory processorFactory, FTransportFactory transportFactory,
                       FProtocolFactory protocolFactory) {
        this(conn, new String[]{subject}, heartbeatInterval, maxMissedHeartbeats,
                processorFactory, transportFactory, protocolFactory);
    }

    public FNatsServer(Connection conn, String[] subjects, long heartbeatInterval, int maxMissedHeartbeats,
                       FProcessorFactory processorFactory, FTransportFactory transportFactory,
                       FProtocolFactory protocolFactory) {
        this.conn = conn;
        this.subjects = subjects;
        this.heartbeatSubject = conn.newInbox();
        this.heartbeatInterval = heartbeatInterval;
        this.maxMissedHeartbeats = maxMissedHeartbeats;
        this.clients = new ConcurrentHashMap<>();
        this.processorFactory = processorFactory;
        this.transportFactory = transportFactory;
        this.protocolFactory = protocolFactory;
    }

    private class Client {

        TTransport transport;
        String heartbeat;
        AcceptHeartbeatThread heartbeatThread;

        Client(TTransport transport, String heartbeat) {
            this.transport = transport;
            this.heartbeat = heartbeat;
        }

        void start() {
            this.heartbeatThread = new AcceptHeartbeatThread(this);
            this.heartbeatThread.start();
        }

        void kill() {
            transport.close();
            this.heartbeatThread.kill();
            this.heartbeatThread = null;
        }

    }

    public void serve() throws TException {
<<<<<<< HEAD
        Subscription[] subscriptions = new Subscription[subjects.length];
        for (int i = 0; i < subjects.length; i++) {
            subscriptions[i] = conn.subscribe(subjects[i], QUEUE, new ConnectionHandler());
        }
=======
        inboxSub = conn.subscribe(subject, QUEUE, new MessageHandler() {
            @Override
            public void onMessage(Message message) {
                String reply = message.getReplyTo();
                if (reply == null || reply.isEmpty()) {
                    LOGGER.warning("Received a bad connection handshake. Discarding.");
                    return;
                }

                NatsConnectionProtocol connProtocol;
                Gson gson = new Gson();
                try {
                    connProtocol = gson.fromJson(new String(message.getData(), "UTF-8"), NatsConnectionProtocol.class);
                    if (connProtocol.getVersion() != NatsConnectionProtocol.NATS_V0) {
                        LOGGER.severe(String.format("%d not a supported connect version", connProtocol.getVersion()));
                        return;
                    }
                } catch (UnsupportedEncodingException e) {
                    LOGGER.severe("could not deserialize connect message");
                    return;
                }

                String heartbeat = conn.newInbox();
                String listenTo = newFrugalInbox(message.getReplyTo());
                TTransport transport;
                try {
                    transport = accept(listenTo, reply, heartbeat);
                } catch (TException e) {
                    LOGGER.severe("error accepting client transport " + e.getMessage());
                    return;
                }

                Client client = new Client(transport, heartbeat);
                if (isHeartbeating()) {
                    client.start();
                    clients.put(heartbeat, client);
                }

                // Connect message consists of "[heartbeat subject] [heartbeat reply subject] [expected interval ms]"
                String connectMsg = heartbeatSubject + " " + heartbeat + " " + heartbeatInterval;
                try {
                    conn.publish(reply, listenTo, connectMsg.getBytes());
                } catch (Exception e) {
                    LOGGER.warning("error publishing transport inbox " + e.getMessage());
                    transport.close();
                }
            }
        });
>>>>>>> a822e1d4

        if (isHeartbeating()) {
            heartbeatExecutor.scheduleAtFixedRate(new MakeHeartbeatRunnable(), heartbeatInterval,
                    heartbeatInterval, TimeUnit.MILLISECONDS);
        }

        LOGGER.info("Frugal server running...");
        try {
            shutdown.take();
        } catch (InterruptedException ignored) {
        }
        LOGGER.info("Frugal server stopping...");

        for (Subscription subscription : subscriptions) {
            try {
                subscription.unsubscribe();
            } catch (IOException ignored) {
            }
        }
    }

    public void stop() throws TException {
        Collection<Client> collection = clients.values();
        for (Client client : collection) {
            client.kill();
        }
        clients.clear();
        heartbeatExecutor.shutdown();

        try {
            shutdown.put(new Object());
        } catch (InterruptedException ignored) {
        }
    }

    private String newFrugalInbox(String prefix) {
        String[] tokens = prefix.split("\\.");
        tokens[tokens.length-1] = conn.newInbox(); // Always at least 1 token
        String inbox = "";
        String pre = "";
        for (String token : tokens) {
            inbox += pre + token;
            pre = ".";
        }
        return inbox;
    }

    private TTransport accept(String listenTo, String replyTo, String heartbeatSubject) throws TException {
        TTransport client = TNatsServiceTransport.server(conn, listenTo, replyTo);
        FTransport transport = transportFactory.getTransport(client);
        transport.setClosedCallback(new ClientRemover(heartbeatSubject));
        FProcessor processor = processorFactory.getProcessor(transport);
        FProtocol protocol = protocolFactory.getProtocol(transport);
        transport.setRegistry(new FServerRegistry(processor, protocolFactory, protocol));
        transport.open();
        return client;
    }

    private void remove(String heartbeat) {
        Client client = clients.get(heartbeat);
        if (client == null) {
            return;
        }
        client.kill();
        clients.remove(heartbeat);
    }

    /**
     * Called when a client attempts to connect to the server.
     */
    private class ConnectionHandler implements MessageHandler {

        @Override
        public void onMessage(Message message) {
            String reply = message.getReplyTo();
            if (reply == null || reply.isEmpty()) {
                LOGGER.warning("Received a bad connection handshake. Discarding.");
                return;
            }

            NatsConnectionProtocol connProtocol;
            Gson gson = new Gson();
            try {
                connProtocol = gson.fromJson(new String(message.getData(), "UTF-8"), NatsConnectionProtocol.class);
                if (connProtocol.getVersion() != NatsConnectionProtocol.NATS_V0) {
                    LOGGER.severe(String.format("%d not a supported connect version", connProtocol.getVersion()));
                    return;
                }
            } catch (UnsupportedEncodingException e) {
                LOGGER.severe("could not deserialize connect message");
                return;
            }

            String heartbeat = conn.newInbox();
            String listenTo = newFrugalInbox();
            TTransport transport;
            try {
                transport = accept(listenTo, reply, heartbeat);
            } catch (TException e) {
                LOGGER.severe("error accepting client transport " + e.getMessage());
                return;
            }

            Client client = new Client(transport, heartbeat);
            if (isHeartbeating()) {
                client.start();
                clients.put(heartbeat, client);
            }

            // Connect message consists of "[heartbeat subject] [heartbeat reply subject] [expected interval ms]"
            String connectMsg = heartbeatSubject + " " + heartbeat + " " + heartbeatInterval;
            try {
                conn.publish(reply, listenTo, connectMsg.getBytes());
            } catch (Exception e) {
                LOGGER.warning("error publishing transport inbox " + e.getMessage());
                transport.close();
            }
        }

    }

    private class MakeHeartbeatRunnable implements Runnable {

        public void run() {
            if (clients.size() == 0) {
                return;
            }
            try {
                conn.publish(heartbeatSubject, null);
            } catch (Exception e) {
                LOGGER.severe("error publishing heartbeat " + e.getMessage());
            }
        }

    }

    private class AcceptHeartbeatThread extends Thread {

        private volatile boolean running;
        private int missed;
        private final Client client;
        private SynchronousQueue<Object> heartbeatQueue = new SynchronousQueue<>();

        AcceptHeartbeatThread(Client client) {
            this.client = client;
            setName("heartbeat-accept");
        }

        public void kill() {
            if (this != Thread.currentThread()) {
                interrupt();
            }
            running = false;
        }

        public void run() {
            Subscription sub = conn.subscribe(client.heartbeat, new MessageHandler() {
                @Override
                public void onMessage(Message message) {
                    missed = 0;
                    heartbeatQueue.offer(new Object());
                }
            });

            running = true;
            while (running) {
                long wait = maxMissedHeartbeats > 1 ? heartbeatInterval : heartbeatInterval + heartbeatInterval / 4;
                try {
                    Object ret = heartbeatQueue.poll(wait, TimeUnit.MILLISECONDS);
                    if (ret == null) {
                        missed++;
                    } else {
                        missed = 0;
                    }
                } catch (InterruptedException e) {
                    continue;
                }
                if (missed >= maxMissedHeartbeats) {
                    LOGGER.info("client heartbeat expired");
                    remove(client.heartbeat);
                }
            }
            try {
                sub.unsubscribe();
            } catch (IOException e) {
                LOGGER.warning("error unsubscribing from heartbeat " + e.getMessage());
            }
        }

    }

    private boolean isHeartbeating() {
        return (heartbeatInterval > 0);
    }

    private class ClientRemover implements FTransportClosedCallback {

        private String heartbeat;

        ClientRemover(String heartbeat) {
            this.heartbeat = heartbeat;
        }

        public void onClose(Exception cause) {
            remove(this.heartbeat);
        }

    }
}<|MERGE_RESOLUTION|>--- conflicted
+++ resolved
@@ -101,61 +101,10 @@
     }
 
     public void serve() throws TException {
-<<<<<<< HEAD
         Subscription[] subscriptions = new Subscription[subjects.length];
         for (int i = 0; i < subjects.length; i++) {
             subscriptions[i] = conn.subscribe(subjects[i], QUEUE, new ConnectionHandler());
         }
-=======
-        inboxSub = conn.subscribe(subject, QUEUE, new MessageHandler() {
-            @Override
-            public void onMessage(Message message) {
-                String reply = message.getReplyTo();
-                if (reply == null || reply.isEmpty()) {
-                    LOGGER.warning("Received a bad connection handshake. Discarding.");
-                    return;
-                }
-
-                NatsConnectionProtocol connProtocol;
-                Gson gson = new Gson();
-                try {
-                    connProtocol = gson.fromJson(new String(message.getData(), "UTF-8"), NatsConnectionProtocol.class);
-                    if (connProtocol.getVersion() != NatsConnectionProtocol.NATS_V0) {
-                        LOGGER.severe(String.format("%d not a supported connect version", connProtocol.getVersion()));
-                        return;
-                    }
-                } catch (UnsupportedEncodingException e) {
-                    LOGGER.severe("could not deserialize connect message");
-                    return;
-                }
-
-                String heartbeat = conn.newInbox();
-                String listenTo = newFrugalInbox(message.getReplyTo());
-                TTransport transport;
-                try {
-                    transport = accept(listenTo, reply, heartbeat);
-                } catch (TException e) {
-                    LOGGER.severe("error accepting client transport " + e.getMessage());
-                    return;
-                }
-
-                Client client = new Client(transport, heartbeat);
-                if (isHeartbeating()) {
-                    client.start();
-                    clients.put(heartbeat, client);
-                }
-
-                // Connect message consists of "[heartbeat subject] [heartbeat reply subject] [expected interval ms]"
-                String connectMsg = heartbeatSubject + " " + heartbeat + " " + heartbeatInterval;
-                try {
-                    conn.publish(reply, listenTo, connectMsg.getBytes());
-                } catch (Exception e) {
-                    LOGGER.warning("error publishing transport inbox " + e.getMessage());
-                    transport.close();
-                }
-            }
-        });
->>>>>>> a822e1d4
 
         if (isHeartbeating()) {
             heartbeatExecutor.scheduleAtFixedRate(new MakeHeartbeatRunnable(), heartbeatInterval,
@@ -250,7 +199,7 @@
             }
 
             String heartbeat = conn.newInbox();
-            String listenTo = newFrugalInbox();
+            String listenTo = newFrugalInbox(message.getReplyTo());
             TTransport transport;
             try {
                 transport = accept(listenTo, reply, heartbeat);
