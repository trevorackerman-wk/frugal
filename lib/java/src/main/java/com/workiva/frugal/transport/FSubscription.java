--- conflicted
+++ resolved
@@ -46,7 +46,6 @@
             transport.unsubscribe();
         }
     }
-<<<<<<< HEAD
 
     /**
      * Unsubscribes without removing durable information on the server, if applicable.
@@ -54,6 +53,4 @@
     public void suspend() {
         transport.suspend();
     }
-=======
->>>>>>> daaed776
 }