#
# Autogenerated by Frugal Compiler (1.20.0)
#
# DO NOT EDIT UNLESS YOU ARE SURE THAT YOU KNOW WHAT YOU ARE DOING
#



from datetime import timedelta
from threading import Lock

from frugal.exceptions import FRateLimitException
from frugal.middleware import Method
from frugal.processor import FBaseProcessor
from frugal.processor import FProcessorFunction
from frugal.registry import FClientRegistry
from thrift.Thrift import TApplicationException
from thrift.Thrift import TMessageType
from tornado import gen
from tornado.concurrent import Future

import excepts
import validStructs
import ValidTypes
from valid.Blah import *
from valid.ttypes import *


class Iface(object):
    """
    This is a service docstring.
    """

    def ping(self, ctx):
        """
        Use this to ping the server.
        
        Args:
            ctx: FContext
        """
        pass

    def bleh(self, ctx, one, Two, custom_ints):
        """
        Use this to tell the server how you feel.
        
        Args:
            ctx: FContext
            one: Thing
            Two: Stuff
            custom_ints: list of int (signed 32 bits)
        """
        pass

    def getThing(self, ctx):
        """
        Args:
            ctx: FContext
        """
        pass

    def getMyInt(self, ctx):
        """
        Args:
            ctx: FContext
        """
        pass


class Client(Iface):

    def __init__(self, transport, protocol_factory, middleware=None):
        """
        Create a new Client with a transport and protocol factory.

        Args:
            transport: FTransport
            protocol_factory: FProtocolFactory
            middleware: ServiceMiddleware or list of ServiceMiddleware
        """
        if middleware and not isinstance(middleware, list):
            middleware = [middleware]
        transport.set_registry(FClientRegistry())
        self._transport = transport
        self._protocol_factory = protocol_factory
        self._oprot = protocol_factory.get_protocol(transport)
        self._write_lock = Lock()
        self._methods = {
            'ping': Method(self._ping, middleware),
            'bleh': Method(self._bleh, middleware),
            'getThing': Method(self._getThing, middleware),
            'getMyInt': Method(self._getMyInt, middleware),
        }

    def ping(self, ctx):
        """
        Use this to ping the server.
        
        Args:
            ctx: FContext
        """
        return self._methods['ping']([ctx])

    @gen.coroutine
    def _ping(self, ctx):
        delta = timedelta(milliseconds=ctx.get_timeout())
        callback_future = Future()
        timeout_future = gen.with_timeout(delta, callback_future)
        self._transport.register(ctx, self._recv_ping(ctx, callback_future))
        try:
            yield self._send_ping(ctx)
            result = yield timeout_future
        finally:
            self._transport.unregister(ctx)
        raise gen.Return(result)

    @gen.coroutine
    def _send_ping(self, ctx):
        oprot = self._oprot
        with self._write_lock:
            oprot.write_request_headers(ctx)
            oprot.writeMessageBegin('ping', TMessageType.CALL, 0)
            args = ping_args()
            args.write(oprot)
            oprot.writeMessageEnd()
            yield oprot.get_transport().flush()

    def _recv_ping(self, ctx, future):
        def ping_callback(transport):
            iprot = self._protocol_factory.get_protocol(transport)
            iprot.read_response_headers(ctx)
            _, mtype, _ = iprot.readMessageBegin()
            if mtype == TMessageType.EXCEPTION:
                x = TApplicationException()
                x.read(iprot)
                iprot.readMessageEnd()
                if x.type == FRateLimitException.RATE_LIMIT_EXCEEDED:
                    future.set_exception(FRateLimitException(x.message))
                    return
                future.set_exception(x)
                raise x
            result = ping_result()
            result.read(iprot)
            iprot.readMessageEnd()
            future.set_result(None)
        return ping_callback

    def bleh(self, ctx, one, Two, custom_ints):
        """
        Use this to tell the server how you feel.
        
        Args:
            ctx: FContext
            one: Thing
            Two: Stuff
            custom_ints: list of int (signed 32 bits)
        """
        return self._methods['bleh']([ctx, one, Two, custom_ints])

    @gen.coroutine
    def _bleh(self, ctx, one, Two, custom_ints):
        delta = timedelta(milliseconds=ctx.get_timeout())
        callback_future = Future()
        timeout_future = gen.with_timeout(delta, callback_future)
        self._transport.register(ctx, self._recv_bleh(ctx, callback_future))
        try:
            yield self._send_bleh(ctx, one, Two, custom_ints)
            result = yield timeout_future
        finally:
            self._transport.unregister(ctx)
        raise gen.Return(result)

    @gen.coroutine
    def _send_bleh(self, ctx, one, Two, custom_ints):
        oprot = self._oprot
        with self._write_lock:
            oprot.write_request_headers(ctx)
            oprot.writeMessageBegin('bleh', TMessageType.CALL, 0)
            args = bleh_args()
            args.one = one
            args.Two = Two
            args.custom_ints = custom_ints
            args.write(oprot)
            oprot.writeMessageEnd()
            yield oprot.get_transport().flush()

    def _recv_bleh(self, ctx, future):
        def bleh_callback(transport):
            iprot = self._protocol_factory.get_protocol(transport)
            iprot.read_response_headers(ctx)
            _, mtype, _ = iprot.readMessageBegin()
            if mtype == TMessageType.EXCEPTION:
                x = TApplicationException()
                x.read(iprot)
                iprot.readMessageEnd()
                if x.type == FRateLimitException.RATE_LIMIT_EXCEEDED:
                    future.set_exception(FRateLimitException(x.message))
                    return
                future.set_exception(x)
                raise x
            result = bleh_result()
            result.read(iprot)
            iprot.readMessageEnd()
            if result.oops is not None:
                future.set_exception(result.oops)
                return
            if result.err2 is not None:
                future.set_exception(result.err2)
                return
            if result.success is not None:
                future.set_result(result.success)
                return
            x = TApplicationException(TApplicationException.MISSING_RESULT, "bleh failed: unknown result")
            future.set_exception(x)
            raise x
        return bleh_callback

    def getThing(self, ctx):
        """
        Args:
            ctx: FContext
        """
        return self._methods['getThing']([ctx])

    @gen.coroutine
    def _getThing(self, ctx):
        delta = timedelta(milliseconds=ctx.get_timeout())
        callback_future = Future()
        timeout_future = gen.with_timeout(delta, callback_future)
        self._transport.register(ctx, self._recv_getThing(ctx, callback_future))
        try:
            yield self._send_getThing(ctx)
            result = yield timeout_future
        finally:
            self._transport.unregister(ctx)
        raise gen.Return(result)

    @gen.coroutine
    def _send_getThing(self, ctx):
        oprot = self._oprot
        with self._write_lock:
            oprot.write_request_headers(ctx)
            oprot.writeMessageBegin('getThing', TMessageType.CALL, 0)
            args = getThing_args()
            args.write(oprot)
            oprot.writeMessageEnd()
            yield oprot.get_transport().flush()

    def _recv_getThing(self, ctx, future):
        def getThing_callback(transport):
            iprot = self._protocol_factory.get_protocol(transport)
            iprot.read_response_headers(ctx)
            _, mtype, _ = iprot.readMessageBegin()
            if mtype == TMessageType.EXCEPTION:
                x = TApplicationException()
                x.read(iprot)
                iprot.readMessageEnd()
                if x.type == FRateLimitException.RATE_LIMIT_EXCEEDED:
                    future.set_exception(FRateLimitException(x.message))
                    return
                future.set_exception(x)
                raise x
            result = getThing_result()
            result.read(iprot)
            iprot.readMessageEnd()
            if result.success is not None:
                future.set_result(result.success)
                return
            x = TApplicationException(TApplicationException.MISSING_RESULT, "getThing failed: unknown result")
            future.set_exception(x)
            raise x
        return getThing_callback

    def getMyInt(self, ctx):
        """
        Args:
            ctx: FContext
        """
        return self._methods['getMyInt']([ctx])

    @gen.coroutine
    def _getMyInt(self, ctx):
        delta = timedelta(milliseconds=ctx.get_timeout())
        callback_future = Future()
        timeout_future = gen.with_timeout(delta, callback_future)
        self._transport.register(ctx, self._recv_getMyInt(ctx, callback_future))
        try:
            yield self._send_getMyInt(ctx)
            result = yield timeout_future
        finally:
            self._transport.unregister(ctx)
        raise gen.Return(result)

    @gen.coroutine
    def _send_getMyInt(self, ctx):
        oprot = self._oprot
        with self._write_lock:
            oprot.write_request_headers(ctx)
            oprot.writeMessageBegin('getMyInt', TMessageType.CALL, 0)
            args = getMyInt_args()
            args.write(oprot)
            oprot.writeMessageEnd()
            yield oprot.get_transport().flush()

    def _recv_getMyInt(self, ctx, future):
        def getMyInt_callback(transport):
            iprot = self._protocol_factory.get_protocol(transport)
            iprot.read_response_headers(ctx)
            _, mtype, _ = iprot.readMessageBegin()
            if mtype == TMessageType.EXCEPTION:
                x = TApplicationException()
                x.read(iprot)
                iprot.readMessageEnd()
                if x.type == FRateLimitException.RATE_LIMIT_EXCEEDED:
                    future.set_exception(FRateLimitException(x.message))
                    return
                future.set_exception(x)
                raise x
            result = getMyInt_result()
            result.read(iprot)
            iprot.readMessageEnd()
            if result.success is not None:
                future.set_result(result.success)
                return
            x = TApplicationException(TApplicationException.MISSING_RESULT, "getMyInt failed: unknown result")
            future.set_exception(x)
            raise x
        return getMyInt_callback


class Processor(FBaseProcessor):

    def __init__(self, handler, middleware=None):
        """
        Create a new Processor.

        Args:
            handler: Iface
        """
        if middleware and not isinstance(middleware, list):
            middleware = [middleware]

        super(Processor, self).__init__()
        self.add_to_processor_map('ping', _ping(Method(handler.ping, middleware), self.get_write_lock()))
        self.add_to_processor_map('bleh', _bleh(Method(handler.bleh, middleware), self.get_write_lock()))
        self.add_to_processor_map('getThing', _getThing(Method(handler.getThing, middleware), self.get_write_lock()))
        self.add_to_processor_map('getMyInt', _getMyInt(Method(handler.getMyInt, middleware), self.get_write_lock()))


class _ping(FProcessorFunction):

    def __init__(self, handler, lock):
        self._handler = handler
        self._lock = lock

    @gen.coroutine
    def process(self, ctx, iprot, oprot):
        args = ping_args()
        args.read(iprot)
        iprot.readMessageEnd()
        result = ping_result()
        try:
            yield gen.maybe_future(self._handler([ctx]))
<<<<<<< HEAD
        except Exception as e:
            with self._lock:
                _write_application_exception(ctx, oprot, TApplicationException.UNKNOWN, "ping", e.message)
            raise
=======
        except FRateLimitException as ex:
            with self._lock:
                _write_application_exception(ctx, oprot, FRateLimitException.RATE_LIMIT_EXCEEDED, "ping", ex.message)
                return
>>>>>>> d7f395f8
        with self._lock:
            oprot.write_response_headers(ctx)
            oprot.writeMessageBegin('ping', TMessageType.REPLY, 0)
            result.write(oprot)
            oprot.writeMessageEnd()
            oprot.get_transport().flush()


class _bleh(FProcessorFunction):

    def __init__(self, handler, lock):
        self._handler = handler
        self._lock = lock

    @gen.coroutine
    def process(self, ctx, iprot, oprot):
        args = bleh_args()
        args.read(iprot)
        iprot.readMessageEnd()
        result = bleh_result()
        try:
            result.success = yield gen.maybe_future(self._handler([ctx, args.one, args.Two, args.custom_ints]))
        except InvalidOperation as oops:
            result.oops = oops
        except excepts.ttypes.InvalidData as err2:
            result.err2 = err2
<<<<<<< HEAD
        except Exception as e:
            with self._lock:
                _write_application_exception(ctx, oprot, TApplicationException.UNKNOWN, "bleh", e.message)
            raise
=======
        except FRateLimitException as ex:
            with self._lock:
                _write_application_exception(ctx, oprot, FRateLimitException.RATE_LIMIT_EXCEEDED, "bleh", ex.message)
                return
>>>>>>> d7f395f8
        with self._lock:
            oprot.write_response_headers(ctx)
            oprot.writeMessageBegin('bleh', TMessageType.REPLY, 0)
            result.write(oprot)
            oprot.writeMessageEnd()
            oprot.get_transport().flush()


class _getThing(FProcessorFunction):

    def __init__(self, handler, lock):
        self._handler = handler
        self._lock = lock

    @gen.coroutine
    def process(self, ctx, iprot, oprot):
        args = getThing_args()
        args.read(iprot)
        iprot.readMessageEnd()
        result = getThing_result()
        try:
            result.success = yield gen.maybe_future(self._handler([ctx]))
<<<<<<< HEAD
        except Exception as e:
            with self._lock:
                _write_application_exception(ctx, oprot, TApplicationException.UNKNOWN, "getThing", e.message)
            raise
=======
        except FRateLimitException as ex:
            with self._lock:
                _write_application_exception(ctx, oprot, FRateLimitException.RATE_LIMIT_EXCEEDED, "getThing", ex.message)
                return
>>>>>>> d7f395f8
        with self._lock:
            oprot.write_response_headers(ctx)
            oprot.writeMessageBegin('getThing', TMessageType.REPLY, 0)
            result.write(oprot)
            oprot.writeMessageEnd()
            oprot.get_transport().flush()


class _getMyInt(FProcessorFunction):

    def __init__(self, handler, lock):
        self._handler = handler
        self._lock = lock

    @gen.coroutine
    def process(self, ctx, iprot, oprot):
        args = getMyInt_args()
        args.read(iprot)
        iprot.readMessageEnd()
        result = getMyInt_result()
        try:
            result.success = yield gen.maybe_future(self._handler([ctx]))
<<<<<<< HEAD
        except Exception as e:
            with self._lock:
                _write_application_exception(ctx, oprot, TApplicationException.UNKNOWN, "getMyInt", e.message)
            raise
=======
        except FRateLimitException as ex:
            with self._lock:
                _write_application_exception(ctx, oprot, FRateLimitException.RATE_LIMIT_EXCEEDED, "getMyInt", ex.message)
                return
>>>>>>> d7f395f8
        with self._lock:
            oprot.write_response_headers(ctx)
            oprot.writeMessageBegin('getMyInt', TMessageType.REPLY, 0)
            result.write(oprot)
            oprot.writeMessageEnd()
            oprot.get_transport().flush()


<<<<<<< HEAD
def _write_application_exception(ctx, oprot, typ, method, message):
    x = TApplicationException(type=typ, message=message)
=======
def _write_application_exception(ctx, oprot, type, method, message):
    x = TApplicationException(type=type, message=message)
>>>>>>> d7f395f8
    oprot.write_response_headers(ctx)
    oprot.writeMessageBegin(method, TMessageType.EXCEPTION, 0)
    x.write(oprot)
    oprot.writeMessageEnd()
<<<<<<< HEAD
    oprot.get_transport().flush()
=======
    oprot.get_transport().flush()

>>>>>>> d7f395f8
<|MERGE_RESOLUTION|>--- conflicted
+++ resolved
@@ -361,17 +361,14 @@
         result = ping_result()
         try:
             yield gen.maybe_future(self._handler([ctx]))
-<<<<<<< HEAD
+        except FRateLimitException as ex:
+            with self._lock:
+                _write_application_exception(ctx, oprot, FRateLimitException.RATE_LIMIT_EXCEEDED, "ping", ex.message)
+                return
         except Exception as e:
             with self._lock:
                 _write_application_exception(ctx, oprot, TApplicationException.UNKNOWN, "ping", e.message)
             raise
-=======
-        except FRateLimitException as ex:
-            with self._lock:
-                _write_application_exception(ctx, oprot, FRateLimitException.RATE_LIMIT_EXCEEDED, "ping", ex.message)
-                return
->>>>>>> d7f395f8
         with self._lock:
             oprot.write_response_headers(ctx)
             oprot.writeMessageBegin('ping', TMessageType.REPLY, 0)
@@ -398,17 +395,14 @@
             result.oops = oops
         except excepts.ttypes.InvalidData as err2:
             result.err2 = err2
-<<<<<<< HEAD
+        except FRateLimitException as ex:
+            with self._lock:
+                _write_application_exception(ctx, oprot, FRateLimitException.RATE_LIMIT_EXCEEDED, "bleh", ex.message)
+                return
         except Exception as e:
             with self._lock:
                 _write_application_exception(ctx, oprot, TApplicationException.UNKNOWN, "bleh", e.message)
             raise
-=======
-        except FRateLimitException as ex:
-            with self._lock:
-                _write_application_exception(ctx, oprot, FRateLimitException.RATE_LIMIT_EXCEEDED, "bleh", ex.message)
-                return
->>>>>>> d7f395f8
         with self._lock:
             oprot.write_response_headers(ctx)
             oprot.writeMessageBegin('bleh', TMessageType.REPLY, 0)
@@ -431,17 +425,14 @@
         result = getThing_result()
         try:
             result.success = yield gen.maybe_future(self._handler([ctx]))
-<<<<<<< HEAD
+        except FRateLimitException as ex:
+            with self._lock:
+                _write_application_exception(ctx, oprot, FRateLimitException.RATE_LIMIT_EXCEEDED, "getThing", ex.message)
+                return
         except Exception as e:
             with self._lock:
                 _write_application_exception(ctx, oprot, TApplicationException.UNKNOWN, "getThing", e.message)
             raise
-=======
-        except FRateLimitException as ex:
-            with self._lock:
-                _write_application_exception(ctx, oprot, FRateLimitException.RATE_LIMIT_EXCEEDED, "getThing", ex.message)
-                return
->>>>>>> d7f395f8
         with self._lock:
             oprot.write_response_headers(ctx)
             oprot.writeMessageBegin('getThing', TMessageType.REPLY, 0)
@@ -464,17 +455,14 @@
         result = getMyInt_result()
         try:
             result.success = yield gen.maybe_future(self._handler([ctx]))
-<<<<<<< HEAD
+        except FRateLimitException as ex:
+            with self._lock:
+                _write_application_exception(ctx, oprot, FRateLimitException.RATE_LIMIT_EXCEEDED, "getMyInt", ex.message)
+                return
         except Exception as e:
             with self._lock:
                 _write_application_exception(ctx, oprot, TApplicationException.UNKNOWN, "getMyInt", e.message)
             raise
-=======
-        except FRateLimitException as ex:
-            with self._lock:
-                _write_application_exception(ctx, oprot, FRateLimitException.RATE_LIMIT_EXCEEDED, "getMyInt", ex.message)
-                return
->>>>>>> d7f395f8
         with self._lock:
             oprot.write_response_headers(ctx)
             oprot.writeMessageBegin('getMyInt', TMessageType.REPLY, 0)
@@ -483,20 +471,11 @@
             oprot.get_transport().flush()
 
 
-<<<<<<< HEAD
 def _write_application_exception(ctx, oprot, typ, method, message):
     x = TApplicationException(type=typ, message=message)
-=======
-def _write_application_exception(ctx, oprot, type, method, message):
-    x = TApplicationException(type=type, message=message)
->>>>>>> d7f395f8
     oprot.write_response_headers(ctx)
     oprot.writeMessageBegin(method, TMessageType.EXCEPTION, 0)
     x.write(oprot)
     oprot.writeMessageEnd()
-<<<<<<< HEAD
     oprot.get_transport().flush()
-=======
-    oprot.get_transport().flush()
-
->>>>>>> d7f395f8
+
