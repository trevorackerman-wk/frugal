--- conflicted
+++ resolved
@@ -52,30 +52,18 @@
     switch (fieldID) {
       case REFERENCE_VENDORED_CONST:
         if (value == null) {
-<<<<<<< HEAD
           reference_vendored_const = null;
         } else if (value is int) {
           reference_vendored_const = value;
-=======
-          unsetReference_vendored_const();
-        } else {
-          this.reference_vendored_const = value as int;
->>>>>>> f2938997
         }
 
         break;
 
       case REFERENCE_VENDORED_ENUM:
         if (value == null) {
-<<<<<<< HEAD
           reference_vendored_enum = null;
         } else if (value is int) {
           reference_vendored_enum = value;
-=======
-          unsetReference_vendored_enum();
-        } else {
-          this.reference_vendored_enum = value as int;
->>>>>>> f2938997
         }
 
         break;
@@ -137,20 +125,12 @@
     validate();
 
     oprot.writeStructBegin(_STRUCT_DESC);
-<<<<<<< HEAD
-    if(reference_vendored_const != null) {
-=======
-    if (isSetReference_vendored_const()) {
->>>>>>> f2938997
+    if (reference_vendored_const != null) {
       oprot.writeFieldBegin(_REFERENCE_VENDORED_CONST_FIELD_DESC);
       oprot.writeI32(reference_vendored_const);
       oprot.writeFieldEnd();
     }
-<<<<<<< HEAD
-    if(reference_vendored_enum != null) {
-=======
-    if (isSetReference_vendored_enum()) {
->>>>>>> f2938997
+    if (reference_vendored_enum != null) {
       oprot.writeFieldBegin(_REFERENCE_VENDORED_ENUM_FIELD_DESC);
       oprot.writeI32(reference_vendored_enum);
       oprot.writeFieldEnd();
@@ -163,20 +143,12 @@
   String toString() {
     StringBuffer ret = new StringBuffer("VendoredReferences(");
 
-<<<<<<< HEAD
     if(reference_vendored_const != null) {
-=======
-    if (isSetReference_vendored_const()) {
->>>>>>> f2938997
       ret.write("reference_vendored_const:");
       ret.write(this.reference_vendored_const);
     }
 
-<<<<<<< HEAD
     if(reference_vendored_enum != null) {
-=======
-    if (isSetReference_vendored_enum()) {
->>>>>>> f2938997
       ret.write(", ");
       ret.write("reference_vendored_enum:");
       String reference_vendored_enum_name = t_vendor_namespace.MyEnum.VALUES_TO_NAMES[this.reference_vendored_enum];
@@ -222,13 +194,7 @@
   }
 
   validate() {
-<<<<<<< HEAD
     if(reference_vendored_enum != null && !t_vendor_namespace.MyEnum.VALID_VALUES.contains(reference_vendored_enum)) {
-=======
-    // check for required fields
-    // check that fields of type enum have valid values
-    if (isSetReference_vendored_enum() && !t_vendor_namespace.MyEnum.VALID_VALUES.contains(reference_vendored_enum)) {
->>>>>>> f2938997
       throw new thrift.TProtocolError(thrift.TProtocolErrorType.INVALID_DATA, "The field 'reference_vendored_enum' has been assigned the invalid value $reference_vendored_enum");
     }
   }
