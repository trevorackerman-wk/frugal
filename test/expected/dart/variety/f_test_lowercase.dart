// Autogenerated by Frugal Compiler (2.23.0)
// DO NOT EDIT UNLESS YOU ARE SURE THAT YOU KNOW WHAT YOU ARE DOING

import 'dart:typed_data' show Uint8List;
import 'package:thrift/thrift.dart' as thrift;
import 'package:variety/variety.dart' as t_variety;
import 'package:actual_base_dart/actual_base_dart.dart' as t_actual_base_dart;
import 'package:intermediate_include/intermediate_include.dart' as t_intermediate_include;
import 'package:validStructs/validStructs.dart' as t_validStructs;
import 'package:ValidTypes/ValidTypes.dart' as t_ValidTypes;
import 'package:subdir_include_ns/subdir_include_ns.dart' as t_subdir_include_ns;

class TestLowercase implements thrift.TBase {
  static final thrift.TStruct _STRUCT_DESC = new thrift.TStruct("TestLowercase");
  static final thrift.TField _LOWERCASE_INT_FIELD_DESC = new thrift.TField("lowercaseInt", thrift.TType.I32, 1);

  int lowercaseInt = 0;
  static const int LOWERCASEINT = 1;


  TestLowercase() {
  }

  @deprecated
  bool isSetLowercaseInt() => lowercaseInt != null;

  @deprecated
  unsetLowercaseInt() => lowercaseInt = null;

  @override
  getFieldValue(int fieldID) {
    switch (fieldID) {
      case LOWERCASEINT:
        return this.lowercaseInt;
      default:
        throw new ArgumentError("Field $fieldID doesn't exist!");
    }
  }

  @override
  setFieldValue(int fieldID, Object value) {
    switch (fieldID) {
      case LOWERCASEINT:
        if (value == null) {
<<<<<<< HEAD
          lowercaseInt = null;
        } else if (value is int) {
          lowercaseInt = value;
=======
          unsetLowercaseInt();
        } else {
          this.lowercaseInt = value as int;
>>>>>>> f2938997
        }

        break;

      default:
        throw new ArgumentError("Field $fieldID doesn't exist!");
    }
  }

  // Returns true if the field corresponding to fieldID is set (has been assigned a value) and false otherwise
  @override
  bool isSet(int fieldID) {
    switch (fieldID) {
      case LOWERCASEINT:
        return lowercaseInt != null;

      default:
        throw new ArgumentError("Field $fieldID doesn't exist!");
    }
  }

  @override
  read(thrift.TProtocol iprot) {
    iprot.readStructBegin();
    for (thrift.TField field = iprot.readFieldBegin();
        field.type != thrift.TType.STOP;
        field = iprot.readFieldBegin()) {
      switch (field.id) {
        case LOWERCASEINT:
          if (field.type == thrift.TType.I32) {
            lowercaseInt = iprot.readI32();
          } else {
            thrift.TProtocolUtil.skip(iprot, field.type);
          }
          break;
        default:
          thrift.TProtocolUtil.skip(iprot, field.type);
          break;
      }
      iprot.readFieldEnd();
    }
    iprot.readStructEnd();

    validate();
  }

  @override
  write(thrift.TProtocol oprot) {
    validate();

    oprot.writeStructBegin(_STRUCT_DESC);
    oprot.writeFieldBegin(_LOWERCASE_INT_FIELD_DESC);
    oprot.writeI32(lowercaseInt);
    oprot.writeFieldEnd();
    oprot.writeFieldStop();
    oprot.writeStructEnd();
  }

  @override
  String toString() {
    StringBuffer ret = new StringBuffer("TestLowercase(");

    ret.write("lowercaseInt:");
    ret.write(this.lowercaseInt);

    ret.write(")");

    return ret.toString();
  }

  @override
  bool operator ==(Object o) {
    if (o is TestLowercase) {
      return this.lowercaseInt == o.lowercaseInt;
    }
    return false;
  }

  @override
  int get hashCode {
    var value = 17;
    value = (value * 31) ^ lowercaseInt.hashCode;
    return value;
  }

  TestLowercase clone({
    int lowercaseInt: null,
  }) {
    return new TestLowercase()
      ..lowercaseInt = lowercaseInt ?? this.lowercaseInt;
  }

  validate() {
  }
}<|MERGE_RESOLUTION|>--- conflicted
+++ resolved
@@ -42,15 +42,9 @@
     switch (fieldID) {
       case LOWERCASEINT:
         if (value == null) {
-<<<<<<< HEAD
           lowercaseInt = null;
         } else if (value is int) {
           lowercaseInt = value;
-=======
-          unsetLowercaseInt();
-        } else {
-          this.lowercaseInt = value as int;
->>>>>>> f2938997
         }
 
         break;
