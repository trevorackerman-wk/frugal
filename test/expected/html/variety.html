
<html>
	<head>
	    <link href="style.css" rel="stylesheet" type="text/css" />
		<title>Frugal Module: variety</title>
	</head>
	<body>
		<div class="container-fluid">
			<h1>Frugal Module: variety</h1>
			<table class="table-bordered table-striped table-condensed">
				<tr>
					<th>Module</th>
					<th>Services</th>
					<th>Scopes</th>
					<th>Data Types</th>
					<th>Constants</th>
				</tr>
				<tr>
					<td>variety</td>
					<td>
					
						<a href="#svc_Foo">Foo</a><br />
						<ul>
						
							<li><a href="#fn_Foo_ping">ping</a></li>
						
							<li><a href="#fn_Foo_blah">blah</a></li>
						
							<li><a href="#fn_Foo_oneWay">oneWay</a></li>
						
							<li><a href="#fn_Foo_bin_method">bin_method</a></li>
						
							<li><a href="#fn_Foo_param_modifiers">param_modifiers</a></li>
						
							<li><a href="#fn_Foo_underlying_types_test">underlying_types_test</a></li>
						
<<<<<<< HEAD
							<li><a href="#fn_Foo_getThing">getThing</a></li>
						
							<li><a href="#fn_Foo_getMyInt">getMyInt</a></li>
=======
							<li><a href="#fn_Foo_use_subdir_struct">use_subdir_struct</a></li>
>>>>>>> 00ccbf47
						
						</ul>
					
					</td>
					<td>
					
					    <a href="#scp_Events">Events</a><br />
						<ul>
						
							<li><a href="#fn_Events_EventCreated">EventCreated</a></li>
						
						</ul>
					
					</td>
					<td>
					
						<a href="#typedef_id">id</a><br />
					
						<a href="#typedef_int">int</a><br />
					
						<a href="#typedef_request">request</a><br />
					
						<a href="#typedef_t1_string">t1_string</a><br />
					
						<a href="#typedef_t2_string">t2_string</a><br />
					
					
						<a href="#enum_HealthCondition">HealthCondition</a><br />
					
						<a href="#enum_ItsAnEnum">ItsAnEnum</a><br />
					
					
						<a href="#struct_TestBase">TestBase</a><br />
					
						<a href="#struct_TestLowercase">TestLowercase</a><br />
					
						<a href="#struct_Event">Event</a><br />
					
						<a href="#struct_TestingDefaults">TestingDefaults</a><br />
					
						<a href="#struct_EventWrapper">EventWrapper</a><br />
					
						<a href="#struct_AwesomeException">AwesomeException</a><br />
					
						<a href="#struct_TestingUnions">TestingUnions</a><br />
					
					</td>
					<td>
					
					    <code><a href="#const_redef_const">redef_const</a></code><br />
					
					    <code><a href="#const_DEFAULT_ID">DEFAULT_ID</a></code><br />
					
					    <code><a href="#const_other_default">other_default</a></code><br />
					
					    <code><a href="#const_thirtyfour">thirtyfour</a></code><br />
					
					    <code><a href="#const_MAPCONSTANT">MAPCONSTANT</a></code><br />
					
					    <code><a href="#const_ConstEvent1">ConstEvent1</a></code><br />
					
					    <code><a href="#const_ConstEvent2">ConstEvent2</a></code><br />
					
					    <code><a href="#const_NumsList">NumsList</a></code><br />
					
					    <code><a href="#const_NumsSet">NumsSet</a></code><br />
					
					    <code><a href="#const_MAPCONSTANT2">MAPCONSTANT2</a></code><br />
					
					    <code><a href="#const_bin_const">bin_const</a></code><br />
					
					    <code><a href="#const_true_constant">true_constant</a></code><br />
					
					    <code><a href="#const_false_constant">false_constant</a></code><br />
					
					    <code><a href="#const_const_hc">const_hc</a></code><br />
					
					    <code><a href="#const_evil_string">evil_string</a></code><br />
					
					    <code><a href="#const_evil_string2">evil_string2</a></code><br />
					
					    <code><a href="#const_const_lower">const_lower</a></code><br />
					
					</td>
				</tr>
			</table>
			
			<hr />
			<h2 id="constants">Constants</h2>
			<table class="table-bordered table-striped table-condensed">
				<tr>
					<th>Constant</th>
					<th>Type</th>
					<th>Value</th>
				</tr>
				
				<tr id="const_redef_const">
					<td><code>redef_const</code></td>
					<td><code>i32</code></td>
					<td><code><a href="base.html#const_const_i32_from_base">base.const_i32_from_base</a></code></td>
				</tr>
				
				
				<tr id="const_DEFAULT_ID">
					<td><code>DEFAULT_ID</code></td>
					<td><code><a href="#typedef_id">id</a></code></td>
					<td><code>-1</code></td>
				</tr>
				
				
				<tr id="const_other_default">
					<td><code>other_default</code></td>
					<td><code><a href="#typedef_id">id</a></code></td>
					<td><code><a href="#const_DEFAULT_ID">DEFAULT_ID</a></code></td>
				</tr>
				
				
				<tr id="const_thirtyfour">
					<td><code>thirtyfour</code></td>
					<td><code>i8</code></td>
					<td><code>34</code></td>
				</tr>
				
				
				<tr id="const_MAPCONSTANT">
					<td><code>MAPCONSTANT</code></td>
					<td><code>map&lt;string, string&gt;</code></td>
					<td><code>{ "hello" = "world", "goodnight" = "moon" }</code></td>
				</tr>
				
				
				<tr id="const_ConstEvent1">
					<td><code>ConstEvent1</code></td>
					<td><code><a href="#struct_Event">Event</a></code></td>
					<td><code>{ "ID" = -2, "Message" = "first one" }</code></td>
				</tr>
				
				
				<tr id="const_ConstEvent2">
					<td><code>ConstEvent2</code></td>
					<td><code><a href="#struct_Event">Event</a></code></td>
					<td><code>{ "ID" = -7, "Message" = "second one" }</code></td>
				</tr>
				
				
				<tr id="const_NumsList">
					<td><code>NumsList</code></td>
					<td><code>list&lt;i32&gt;</code></td>
					<td><code>{ 2, 4, 7, 1 }</code></td>
				</tr>
				
				
				<tr id="const_NumsSet">
					<td><code>NumsSet</code></td>
					<td><code>set&lt;<a href="#typedef_int">int</a>&gt;</code></td>
					<td><code>{ 1, 3, 8, 0 }</code></td>
				</tr>
				
				
				<tr id="const_MAPCONSTANT2">
					<td><code>MAPCONSTANT2</code></td>
					<td><code>map&lt;string, <a href="#struct_Event">Event</a>&gt;</code></td>
					<td><code>{ "hello" = { "ID" = -2, "Message" = "first here", "const" = <a href="#const_bin_const">bin_const</a> } }</code></td>
				</tr>
				
				
				<tr id="const_bin_const">
					<td><code>bin_const</code></td>
					<td><code>binary</code></td>
					<td><code>"hello"</code></td>
				</tr>
				
				
				<tr id="const_true_constant">
					<td><code>true_constant</code></td>
					<td><code>bool</code></td>
					<td><code>true</code></td>
				</tr>
				
				
				<tr id="const_false_constant">
					<td><code>false_constant</code></td>
					<td><code>bool</code></td>
					<td><code>false</code></td>
				</tr>
				
				
				<tr id="const_const_hc">
					<td><code>const_hc</code></td>
					<td><code><a href="#enum_HealthCondition">HealthCondition</a></code></td>
					<td><code>2</code></td>
				</tr>
				
				
				<tr id="const_evil_string">
					<td><code>evil_string</code></td>
					<td><code>string</code></td>
					<td><code>"thin'g" ""</code></td>
				</tr>
				
				
				<tr id="const_evil_string2">
					<td><code>evil_string2</code></td>
					<td><code>string</code></td>
					<td><code>"th'ing"ad"f"</code></td>
				</tr>
				
				
				<tr id="const_const_lower">
					<td><code>const_lower</code></td>
					<td><code><a href="#struct_TestLowercase">TestLowercase</a></code></td>
					<td><code>{ "lowercaseInt" = 2 }</code></td>
				</tr>
				
				
			</table>
			
			
			<hr />
			<h2 id="enumerations">Enumerations</h2>
			
				<div class="definition">
					<h3 id="enum_HealthCondition">Enumeration: HealthCondition</h3>
					
					<table class="table-bordered table-striped table-condensed">
					
						<tr>
							<td><code>PASS</code></td>
							<td><code>1</code></td>
							<td>
							
							</td>
						</tr>
					
						<tr>
							<td><code>WARN</code></td>
							<td><code>2</code></td>
							<td>
							
							</td>
						</tr>
					
						<tr>
							<td><code>FAIL</code></td>
							<td><code>3</code></td>
							<td>
							
							</td>
						</tr>
					
						<tr>
							<td><code>UNKNOWN</code></td>
							<td><code>4</code></td>
							<td>
							
							</td>
						</tr>
					
					</table>
				</div>
			
				<div class="definition">
					<h3 id="enum_ItsAnEnum">Enumeration: ItsAnEnum</h3>
					
					<table class="table-bordered table-striped table-condensed">
					
						<tr>
							<td><code>FIRST</code></td>
							<td><code>2</code></td>
							<td>
							
							</td>
						</tr>
					
						<tr>
							<td><code>SECOND</code></td>
							<td><code>3</code></td>
							<td>
							
							</td>
						</tr>
					
						<tr>
							<td><code>THIRD</code></td>
							<td><code>4</code></td>
							<td>
							
							</td>
						</tr>
					
						<tr>
							<td><code>fourth</code></td>
							<td><code>5</code></td>
							<td>
							
							</td>
						</tr>
					
						<tr>
							<td><code>Fifth</code></td>
							<td><code>6</code></td>
							<td>
							
							</td>
						</tr>
					
						<tr>
							<td><code>sIxItH</code></td>
							<td><code>7</code></td>
							<td>
							
							</td>
						</tr>
					
					</table>
				</div>
			
			
			
			<hr />
			<h2 id="typedefs">Type Declarations</h2>
			
				<div class="definition">
					<h3 id="typedef_id">Typedef: id</h3>
					<p>
						<strong>Base type:</strong>&nbsp;
						<code>i64</code>
					</p>
					
				</div>
			
				<div class="definition">
					<h3 id="typedef_int">Typedef: int</h3>
					<p>
						<strong>Base type:</strong>&nbsp;
						<code>i32</code>
					</p>
					
				</div>
			
				<div class="definition">
					<h3 id="typedef_request">Typedef: request</h3>
					<p>
						<strong>Base type:</strong>&nbsp;
						<code>map&lt;<a href="#typedef_int">int</a>, string&gt;</code>
					</p>
					
				</div>
			
				<div class="definition">
					<h3 id="typedef_t1_string">Typedef: t1_string</h3>
					<p>
						<strong>Base type:</strong>&nbsp;
						<code>string</code>
					</p>
					
				</div>
			
				<div class="definition">
					<h3 id="typedef_t2_string">Typedef: t2_string</h3>
					<p>
						<strong>Base type:</strong>&nbsp;
						<code><a href="#typedef_t1_string">t1_string</a></code>
					</p>
					
				</div>
			
			
			
			<hr />
			<h2 id="structs">Data Structures</h2>
			
			<div class="definition">
				<h3 id="struct_TestBase">Struct: TestBase</h3>
				<table class="table-bordered table-striped table-condensed">
					<tr>
						<th>Key</th>
						<th>Field</th>
						<th>Type</th>
						<th>Description</th>
						<th>Requiredness</th>
						<th>Default Value</th>
					</tr>
					
					<tr>
						<td>1</td>
						<td>base_struct</td>
						<td><code><a href="base.html#struct_thing">base.thing</a></code></td>
						<td></td>
						<td>default</td>
						<td></td>
					</tr>
					
				</table>
				<br />
				
			</div>
			
			<div class="definition">
				<h3 id="struct_TestLowercase">Struct: TestLowercase</h3>
				<table class="table-bordered table-striped table-condensed">
					<tr>
						<th>Key</th>
						<th>Field</th>
						<th>Type</th>
						<th>Description</th>
						<th>Requiredness</th>
						<th>Default Value</th>
					</tr>
					
					<tr>
						<td>1</td>
						<td>lowercaseInt</td>
						<td><code>i32</code></td>
						<td></td>
						<td>default</td>
						<td></td>
					</tr>
					
				</table>
				<br />
				
			</div>
			
			<div class="definition">
				<h3 id="struct_Event">Struct: Event</h3>
				<table class="table-bordered table-striped table-condensed">
					<tr>
						<th>Key</th>
						<th>Field</th>
						<th>Type</th>
						<th>Description</th>
						<th>Requiredness</th>
						<th>Default Value</th>
					</tr>
					
					<tr>
						<td>1</td>
						<td>ID</td>
						<td><code><a href="#typedef_id">id</a></code></td>
						<td>ID is a unique identifier for an event.<br /></td>
						<td>default</td>
						<td><code><a href="#const_DEFAULT_ID">DEFAULT_ID</a></code></td>
					</tr>
					
					<tr>
						<td>2</td>
						<td>Message</td>
						<td><code>string</code></td>
						<td>Message contains the event payload.<br /></td>
						<td>default</td>
						<td></td>
					</tr>
					
				</table>
				<br />
				
				<blockquote>
					
					This docstring gets added to the generated code because it has<br />
					
					the @ sign.<br />
					
				</blockquote>
				
			</div>
			
			<div class="definition">
				<h3 id="struct_TestingDefaults">Struct: TestingDefaults</h3>
				<table class="table-bordered table-striped table-condensed">
					<tr>
						<th>Key</th>
						<th>Field</th>
						<th>Type</th>
						<th>Description</th>
						<th>Requiredness</th>
						<th>Default Value</th>
					</tr>
					
					<tr>
						<td>1</td>
						<td>ID2</td>
						<td><code><a href="#typedef_id">id</a></code></td>
						<td></td>
						<td>optional</td>
						<td><code><a href="#const_DEFAULT_ID">DEFAULT_ID</a></code></td>
					</tr>
					
					<tr>
						<td>2</td>
						<td>ev1</td>
						<td><code><a href="#struct_Event">Event</a></code></td>
						<td></td>
						<td>default</td>
						<td><code>{ "ID" = <a href="#const_DEFAULT_ID">DEFAULT_ID</a>, "Message" = "a message" }</code></td>
					</tr>
					
					<tr>
						<td>3</td>
						<td>ev2</td>
						<td><code><a href="#struct_Event">Event</a></code></td>
						<td></td>
						<td>default</td>
						<td><code>{ "ID" = 5, "Message" = "a message2" }</code></td>
					</tr>
					
					<tr>
						<td>4</td>
						<td>ID</td>
						<td><code><a href="#typedef_id">id</a></code></td>
						<td></td>
						<td>default</td>
						<td><code>-2</code></td>
					</tr>
					
					<tr>
						<td>5</td>
						<td>thing</td>
						<td><code>string</code></td>
						<td></td>
						<td>default</td>
						<td><code>"a constant"</code></td>
					</tr>
					
					<tr>
						<td>6</td>
						<td>thing2</td>
						<td><code>string</code></td>
						<td></td>
						<td>optional</td>
						<td><code>"another constant"</code></td>
					</tr>
					
					<tr>
						<td>7</td>
						<td>listfield</td>
						<td><code>list&lt;<a href="#typedef_int">int</a>&gt;</code></td>
						<td></td>
						<td>default</td>
						<td><code>{ 1, 2, 3, 4, 5 }</code></td>
					</tr>
					
					<tr>
						<td>8</td>
						<td>ID3</td>
						<td><code><a href="#typedef_id">id</a></code></td>
						<td></td>
						<td>default</td>
						<td><code><a href="#const_other_default">other_default</a></code></td>
					</tr>
					
					<tr>
						<td>9</td>
						<td>bin_field</td>
						<td><code>binary</code></td>
						<td></td>
						<td>default</td>
						<td></td>
					</tr>
					
					<tr>
						<td>10</td>
						<td>bin_field2</td>
						<td><code>binary</code></td>
						<td></td>
						<td>optional</td>
						<td></td>
					</tr>
					
					<tr>
						<td>11</td>
						<td>bin_field3</td>
						<td><code>binary</code></td>
						<td></td>
						<td>default</td>
						<td></td>
					</tr>
					
					<tr>
						<td>12</td>
						<td>bin_field4</td>
						<td><code>binary</code></td>
						<td></td>
						<td>optional</td>
						<td><code><a href="#const_bin_const">bin_const</a></code></td>
					</tr>
					
					<tr>
						<td>13</td>
						<td>list2</td>
						<td><code>list&lt;<a href="#typedef_int">int</a>&gt;</code></td>
						<td></td>
						<td>optional</td>
						<td><code>{ 1, 3, 4, 5, 8 }</code></td>
					</tr>
					
					<tr>
						<td>14</td>
						<td>list3</td>
						<td><code>list&lt;<a href="#typedef_int">int</a>&gt;</code></td>
						<td></td>
						<td>optional</td>
						<td></td>
					</tr>
					
					<tr>
						<td>15</td>
						<td>list4</td>
						<td><code>list&lt;<a href="#typedef_int">int</a>&gt;</code></td>
						<td></td>
						<td>default</td>
						<td><code>{ 1, 2, 3, 6 }</code></td>
					</tr>
					
					<tr>
						<td>16</td>
						<td>a_map</td>
						<td><code>map&lt;string, string&gt;</code></td>
						<td></td>
						<td>optional</td>
						<td><code>{ "k1" = "v1", "k2" = "v2" }</code></td>
					</tr>
					
					<tr>
						<td>17</td>
						<td>status</td>
						<td><code><a href="#enum_HealthCondition">HealthCondition</a></code></td>
						<td></td>
						<td>required</td>
						<td><code><a href="#enum_HealthCondition">HealthCondition.PASS</a></code></td>
					</tr>
					
					<tr>
						<td>18</td>
						<td>base_status</td>
						<td><code><a href="base.html#enum_base_health_condition">base.base_health_condition</a></code></td>
						<td></td>
						<td>required</td>
						<td><code><a href="base.html#enum_base_health_condition">base.base_health_condition.FAIL</a></code></td>
					</tr>
					
				</table>
				<br />
				
			</div>
			
			<div class="definition">
				<h3 id="struct_EventWrapper">Struct: EventWrapper</h3>
				<table class="table-bordered table-striped table-condensed">
					<tr>
						<th>Key</th>
						<th>Field</th>
						<th>Type</th>
						<th>Description</th>
						<th>Requiredness</th>
						<th>Default Value</th>
					</tr>
					
					<tr>
						<td>1</td>
						<td>ID</td>
						<td><code><a href="#typedef_id">id</a></code></td>
						<td></td>
						<td>optional</td>
						<td></td>
					</tr>
					
					<tr>
						<td>2</td>
						<td>Ev</td>
						<td><code><a href="#struct_Event">Event</a></code></td>
						<td></td>
						<td>required</td>
						<td></td>
					</tr>
					
					<tr>
						<td>3</td>
						<td>Events</td>
						<td><code>list&lt;<a href="#struct_Event">Event</a>&gt;</code></td>
						<td></td>
						<td>default</td>
						<td></td>
					</tr>
					
					<tr>
						<td>4</td>
						<td>Events2</td>
						<td><code>set&lt;<a href="#struct_Event">Event</a>&gt;</code></td>
						<td></td>
						<td>default</td>
						<td></td>
					</tr>
					
					<tr>
						<td>5</td>
						<td>EventMap</td>
						<td><code>map&lt;<a href="#typedef_id">id</a>, <a href="#struct_Event">Event</a>&gt;</code></td>
						<td></td>
						<td>default</td>
						<td></td>
					</tr>
					
					<tr>
						<td>6</td>
						<td>Nums</td>
						<td><code>list&lt;list&lt;<a href="#typedef_int">int</a>&gt;&gt;</code></td>
						<td></td>
						<td>default</td>
						<td></td>
					</tr>
					
					<tr>
						<td>7</td>
						<td>Enums</td>
						<td><code>list&lt;<a href="#enum_ItsAnEnum">ItsAnEnum</a>&gt;</code></td>
						<td></td>
						<td>default</td>
						<td></td>
					</tr>
					
					<tr>
						<td>8</td>
						<td>aBoolField</td>
						<td><code>bool</code></td>
						<td></td>
						<td>default</td>
						<td></td>
					</tr>
					
					<tr>
						<td>9</td>
						<td>a_union</td>
						<td><code><a href="#struct_TestingUnions">TestingUnions</a></code></td>
						<td></td>
						<td>default</td>
						<td></td>
					</tr>
					
					<tr>
						<td>10</td>
						<td>typedefOfTypedef</td>
						<td><code><a href="#typedef_t2_string">t2_string</a></code></td>
						<td></td>
						<td>default</td>
						<td></td>
					</tr>
					
				</table>
				<br />
				
			</div>
			
			<div class="definition">
				<h3 id="struct_AwesomeException">Exception: AwesomeException</h3>
				<table class="table-bordered table-striped table-condensed">
					<tr>
						<th>Key</th>
						<th>Field</th>
						<th>Type</th>
						<th>Description</th>
						<th>Requiredness</th>
						<th>Default Value</th>
					</tr>
					
					<tr>
						<td>1</td>
						<td>ID</td>
						<td><code><a href="#typedef_id">id</a></code></td>
						<td>ID is a unique identifier for an awesome exception.<br /></td>
						<td>default</td>
						<td></td>
					</tr>
					
					<tr>
						<td>2</td>
						<td>Reason</td>
						<td><code>string</code></td>
						<td>Reason contains the error message.<br /></td>
						<td>default</td>
						<td></td>
					</tr>
					
				</table>
				<br />
				
			</div>
			
			<div class="definition">
				<h3 id="struct_TestingUnions">Union: TestingUnions</h3>
				<table class="table-bordered table-striped table-condensed">
					<tr>
						<th>Key</th>
						<th>Field</th>
						<th>Type</th>
						<th>Description</th>
						<th>Requiredness</th>
						<th>Default Value</th>
					</tr>
					
					<tr>
						<td>1</td>
						<td>AnID</td>
						<td><code><a href="#typedef_id">id</a></code></td>
						<td></td>
						<td>optional</td>
						<td></td>
					</tr>
					
					<tr>
						<td>2</td>
						<td>aString</td>
						<td><code>string</code></td>
						<td></td>
						<td>optional</td>
						<td></td>
					</tr>
					
					<tr>
						<td>3</td>
						<td>someotherthing</td>
						<td><code><a href="#typedef_int">int</a></code></td>
						<td></td>
						<td>optional</td>
						<td></td>
					</tr>
					
					<tr>
						<td>4</td>
						<td>AnInt16</td>
						<td><code>i16</code></td>
						<td></td>
						<td>optional</td>
						<td></td>
					</tr>
					
					<tr>
						<td>5</td>
						<td>Requests</td>
						<td><code><a href="#typedef_request">request</a></code></td>
						<td></td>
						<td>optional</td>
						<td></td>
					</tr>
					
					<tr>
						<td>6</td>
						<td>bin_field_in_union</td>
						<td><code>binary</code></td>
						<td></td>
						<td>optional</td>
						<td></td>
					</tr>
					
				</table>
				<br />
				
			</div>
			
			
			
			<hr />
			<h2 id="services">Services</h2>
			
			<h3 id="svc_Foo">Service: Foo</h3>
			
			<div class="extends">
				<em>extends</em> <code><a href="base.html#svc_BaseFoo">base.BaseFoo</a></code>
			</div>
			
			
			<blockquote>
				
				This is a thrift service. Frugal will generate bindings that include<br />
				
				a frugal Context for each service call.<br />
				
			</blockquote>
			
			
			<div class="definition">
				<h4 id="fn_Foo_ping">Function: Foo.ping</h4>
				<pre><code>void ping()</code></pre>
				
				<blockquote>
					
					Ping the server.<br />
					
				</blockquote>
				
			</div>
			
			<div class="definition">
				<h4 id="fn_Foo_blah">Function: Foo.blah</h4>
				<pre><code>i64 blah(i32 num, string Str, <a href="#struct_Event">Event</a> event)<br />    throws <a href="#struct_AwesomeException">AwesomeException</a>, <a href="base.html#struct_api_exception">base.api_exception</a></code></pre>
				
				<blockquote>
					
					Blah the server.<br />
					
				</blockquote>
				
			</div>
			
			<div class="definition">
				<h4 id="fn_Foo_oneWay">Function: Foo.oneWay</h4>
				<pre><code>void oneWay(<a href="#typedef_id">id</a> id, <a href="#typedef_request">request</a> req)</code></pre>
				
				<blockquote>
					
					oneway methods don&#39;t receive a response from the server.<br />
					
				</blockquote>
				
			</div>
			
			<div class="definition">
				<h4 id="fn_Foo_bin_method">Function: Foo.bin_method</h4>
				<pre><code>binary bin_method(binary bin, string Str)<br />    throws <a href="base.html#struct_api_exception">base.api_exception</a></code></pre>
				
			</div>
			
			<div class="definition">
				<h4 id="fn_Foo_param_modifiers">Function: Foo.param_modifiers</h4>
				<pre><code>i64 param_modifiers(i32 opt_num, i32 default_num, i32 req_num)</code></pre>
				
			</div>
			
			<div class="definition">
				<h4 id="fn_Foo_underlying_types_test">Function: Foo.underlying_types_test</h4>
				<pre><code>list&lt;<a href="#typedef_id">id</a>&gt; underlying_types_test(list&lt;<a href="#typedef_id">id</a>&gt; list_type, set&lt;<a href="#typedef_id">id</a>&gt; set_type)</code></pre>
				
			</div>
			
			<div class="definition">
<<<<<<< HEAD
				<h4 id="fn_Foo_getThing">Function: Foo.getThing</h4>
				<pre><code><a href="validStructs.html#struct_Thing">validStructs.Thing</a> getThing()</code></pre>
				
			</div>
			
			<div class="definition">
				<h4 id="fn_Foo_getMyInt">Function: Foo.getMyInt</h4>
				<pre><code><a href="ValidTypes.html#typedef_MyInt">ValidTypes.MyInt</a> getMyInt()</code></pre>
=======
				<h4 id="fn_Foo_use_subdir_struct">Function: Foo.use_subdir_struct</h4>
				<pre><code><a href="subdir_include.html#struct_A">subdir_include.A</a> use_subdir_struct(<a href="subdir_include.html#struct_A">subdir_include.A</a> a)</code></pre>
>>>>>>> 00ccbf47
				
			</div>
			
			
			
			
			<hr />
			<h2 id="scopes">Scopes</h2>
			
			<h3 id="scp_Events">Scope: Events</h3>
			
			<div class="prefix">
				<em>prefix</em> <code>foo.{user}</code>
			</div>
			
			
			<blockquote>
				
				This docstring gets added to the generated code because it has<br />
				
				the @ sign. Prefix specifies topic prefix tokens, which can be static or<br />
				
				variable.<br />
				
			</blockquote>
			
			
			<div class="definition">
				<h4 id="fn_Events_EventCreated">Operation: Events.EventCreated</h4>
				<pre><code>[publish|subscribe]EventCreated: <a href="#struct_Event">Event</a></code></pre>
				
				<blockquote>
					
					This is a docstring.<br />
					
				</blockquote>
				
			</div>
			
			
			
		</div>
	</body>
</html><|MERGE_RESOLUTION|>--- conflicted
+++ resolved
@@ -34,13 +34,11 @@
 						
 							<li><a href="#fn_Foo_underlying_types_test">underlying_types_test</a></li>
 						
-<<<<<<< HEAD
 							<li><a href="#fn_Foo_getThing">getThing</a></li>
 						
 							<li><a href="#fn_Foo_getMyInt">getMyInt</a></li>
-=======
+						
 							<li><a href="#fn_Foo_use_subdir_struct">use_subdir_struct</a></li>
->>>>>>> 00ccbf47
 						
 						</ul>
 					
@@ -976,7 +974,6 @@
 			</div>
 			
 			<div class="definition">
-<<<<<<< HEAD
 				<h4 id="fn_Foo_getThing">Function: Foo.getThing</h4>
 				<pre><code><a href="validStructs.html#struct_Thing">validStructs.Thing</a> getThing()</code></pre>
 				
@@ -985,10 +982,12 @@
 			<div class="definition">
 				<h4 id="fn_Foo_getMyInt">Function: Foo.getMyInt</h4>
 				<pre><code><a href="ValidTypes.html#typedef_MyInt">ValidTypes.MyInt</a> getMyInt()</code></pre>
-=======
+				
+			</div>
+			
+			<div class="definition">
 				<h4 id="fn_Foo_use_subdir_struct">Function: Foo.use_subdir_struct</h4>
 				<pre><code><a href="subdir_include.html#struct_A">subdir_include.A</a> use_subdir_struct(<a href="subdir_include.html#struct_A">subdir_include.A</a> a)</code></pre>
->>>>>>> 00ccbf47
 				
 			</div>
 			
