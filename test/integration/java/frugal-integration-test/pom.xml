--- conflicted
+++ resolved
@@ -20,11 +20,7 @@
         <dependency>
             <groupId>com.workiva</groupId>
             <artifactId>frugal</artifactId>
-<<<<<<< HEAD
             <version>2.0.0-RC5</version>
-=======
-            <version>1.24.2</version>
->>>>>>> 3f823857
         </dependency>
         <dependency>
             <groupId>com.google.code.gson</groupId>
