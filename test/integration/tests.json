--- conflicted
+++ resolved
@@ -51,26 +51,9 @@
       "delay": 7,
       "command": [ "python", "-u", "tornado_server.py" ]
     },
-<<<<<<< HEAD
     "transports": [ "stateless", "http" ],
     "sockets": [ "ip" ],
-    "protocols": [ "binary", "compact" ],
-=======
-    "transports": [
-      "stateless",
-      "stateful",
-      "stateless-stateful",
-      "http"
-    ],
-    "sockets": [
-      "ip"
-    ],
-    "protocols": [
-      "binary",
-      "compact",
-      "json"
-    ],
->>>>>>> bd93f3ac
+    "protocols": [ "binary", "compact", "json" ],
     "workdir": "python/tornado"
   },
   {
@@ -83,25 +66,9 @@
       "timeout": 7,
       "command": [ "python3.5", "-u", "server.py" ]
     },
-<<<<<<< HEAD
     "transports": [ "stateless", "http" ],
     "sockets": [ "ip" ],
-    "protocols": [ "binary", "compact" ],
-=======
-    "transports": [
-      "stateless",
-      "http",
-      "stateless-stateful"
-    ],
-    "sockets": [
-      "ip"
-    ],
-    "protocols": [
-      "binary",
-      "compact",
-      "json"
-    ],
->>>>>>> bd93f3ac
+    "protocols": [ "binary", "compact", "json" ],
     "workdir": "python/asyncio"
   },
   {
