--- conflicted
+++ resolved
@@ -104,7 +104,10 @@
 	contents += "from .ttypes import *\n\n"
 
 	for _, include := range g.Frugal.Thrift.Includes {
-		namespace := g.Frugal.NamespaceForInclude(filepath.Base(include.Name), lang)
+		namespace := filepath.Base(include.Name)
+		if ns := g.Frugal.NamespaceForInclude(namespace, lang); ns != nil {
+			namespace = ns.Value
+		}
 		contents += fmt.Sprintf("import %s.ttypes\n", namespace)
 		contents += fmt.Sprintf("import %s.constants\n", namespace)
 		contents += "\n"
@@ -138,9 +141,17 @@
 		case parser.LocalEnum:
 			return idCtx.Type, fmt.Sprintf("%s.%s", idCtx.Enum.Name, idCtx.EnumValue.Name)
 		case parser.IncludeConstant:
-			return idCtx.Type, fmt.Sprintf("%s.constants.%s", g.Frugal.NamespaceForInclude(idCtx.Include.Name, lang), idCtx.Constant.Name)
+			include := idCtx.Include.Name
+			if namespace := g.Frugal.NamespaceForInclude(include, lang); namespace != nil {
+				include = namespace.Value
+			}
+			return idCtx.Type, fmt.Sprintf("%s.constants.%s", include, idCtx.Constant.Name)
 		case parser.IncludeEnum:
-			return idCtx.Type, fmt.Sprintf("%s.ttypes.%s.%s", g.Frugal.NamespaceForInclude(idCtx.Include.Name, lang), idCtx.Enum.Name, idCtx.EnumValue.Name)
+			include := idCtx.Include.Name
+			if namespace := g.Frugal.NamespaceForInclude(include, lang); namespace != nil {
+				include = namespace.Value
+			}
+			return idCtx.Type, fmt.Sprintf("%s.ttypes.%s.%s", include, idCtx.Enum.Name, idCtx.EnumValue.Name)
 		default:
 			panic(fmt.Sprintf("The Identifier %s has unexpected type %d", identifier, idCtx.Type))
 		}
@@ -757,25 +768,19 @@
 	imports := ""
 
 	// Import include modules.
-<<<<<<< HEAD
-	for _, include := range s.ReferencedIncludes() {
-		namespace := g.getPackageNamespace(include)
+	includes, err := s.ReferencedIncludes()
+	if err != nil {
+		return "", err
+	}
+	for _, include := range includes {
+		namespace := g.getPackageNamespace(filepath.Base(include.Name))
 		imports += fmt.Sprintf("import %s.ttypes\n", namespace)
 		imports += fmt.Sprintf("import %s.constants\n", namespace)
 		if s.Extends != "" {
 			extendsSlice := strings.Split(s.Extends, ".")
-			extendsService := extendsSlice[len(extendsSlice) - 1]
+			extendsService := extendsSlice[len(extendsSlice)-1]
 			imports += fmt.Sprintf("import %s.f_%s\n", namespace, extendsService)
 		}
-=======
-	includes, err := s.ReferencedIncludes()
-	if err != nil {
-		return "", err
-	}
-	for _, include := range includes {
-		namespace := g.getPackageNamespace(include.Name)
-		imports += fmt.Sprintf("import %s\n", namespace)
->>>>>>> 0a0c8316
 	}
 
 	// Import this service's modules.
@@ -1121,7 +1126,6 @@
 
 	return contents
 }
-
 
 func (g *Generator) generateServiceInterface(service *parser.Service) string {
 	contents := ""
@@ -1361,16 +1365,11 @@
 }
 
 func (g *Generator) getPackageNamespace(include string) string {
-<<<<<<< HEAD
-	namespace := g.Frugal.NamespaceForInclude(include, lang)
-	return g.Options["package_prefix"] + namespace
-=======
 	name := include
 	if namespace := g.Frugal.NamespaceForInclude(include, lang); namespace != nil {
 		name = namespace.Value
 	}
 	return g.Options["package_prefix"] + name
->>>>>>> 0a0c8316
 }
 
 func getAsyncOpt(options map[string]string) concurrencyModel {
