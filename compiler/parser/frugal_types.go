package parser

import (
	"fmt"
	"sort"
	"strings"
)

//go:generate pigeon -o grammar.peg.go ./grammar.peg
//go:generate goimports -w ./grammar.peg.go

// Operation is a pub/sub scope operation. Corresponding publish and
// subscribe methods are generated from this for publishers and subscribers,
// respectively.
type Operation struct {
	Comment     []string
	Name        string
	Type        *Type
	Annotations Annotations
	Scope       *Scope // Pointer back to containing Scope
}

// ScopePrefix is the string prefix prepended to a pub/sub topic. The string
// can contain variables of the form {foo}, e.g. "foo.{bar}.baz" where "bar"
// is supplied at publish/subscribe time.
type ScopePrefix struct {
	String    string
	Variables []string
}

// Template returns the prefix where variables are replaced with the given
// string.
func (n *ScopePrefix) Template(s string) string {
	return prefixVariable.ReplaceAllString(n.String, s)
}

// Scope is a pub/sub namespace.
type Scope struct {
	Comment     []string
	Name        string
	Prefix      *ScopePrefix
	Operations  []*Operation
	Annotations Annotations
	Frugal      *Frugal // Pointer back to containing Frugal
}

// ReferencedIncludes returns a slice containing the referenced includes which
// will need to be imported in generated code for this Scope.
func (s *Scope) ReferencedIncludes() ([]*Include, error) {
	var err error
	includes := []*Include{}
	includesSet := make(map[string]*Include)
	for _, op := range s.Operations {
		includesSet, includes, err = addInclude(includesSet, includes, op.Type, s.Frugal.Thrift)
		if err != nil {
			return nil, err
		}
	}
	return includes, nil
}

func (s *Scope) assignScope() {
	for _, op := range s.Operations {
		op.Scope = s
	}
}

// IdentifierType indicates if a Identifier is a local/include constant/enum
type IdentifierType uint8

const (
	NonIdentifier IdentifierType = iota
	LocalConstant
	LocalEnum
	IncludeConstant
	IncludeEnum
)

// IdentifierContext gives information about the identifier for a given
// contextual reference
type IdentifierContext struct {
	Type      IdentifierType
	Constant  *Constant
	Enum      *Enum
	EnumValue *EnumValue
	Include   *Frugal
}

// Frugal contains the complete IDL parse tree.
type Frugal struct {
	Name           string
	File           string
	Dir            string
	Path           string
	Scopes         []*Scope
	Thrift         *Thrift
	ParsedIncludes map[string]*Frugal
}

<<<<<<< HEAD
// NamespaceForInclude returns the namespace value for the given inclue name
// and language.
func (f *Frugal) NamespaceForInclude(include, lang string) string {
	parsed, ok := f.ParsedIncludes[include]
	if !ok {
		panic(fmt.Sprintf("Include %s not present", include))
	}
	namespace, ok := parsed.Thrift.Namespace(lang)
	if ok {
		return namespace
	}
	return include
=======
// NamespaceForInclude returns the Namespace for the given inclue name and
// language.
func (f *Frugal) NamespaceForInclude(include, lang string) *Namespace {
	parsed, ok := f.ParsedIncludes[include]
	if !ok {
		return nil
	}
	return parsed.Thrift.Namespace(lang)
>>>>>>> 0a0c8316
}

// ContainsFrugalDefinitions indicates if the parse tree contains any
// scope or service definitions.
func (f *Frugal) ContainsFrugalDefinitions() bool {
	return len(f.Scopes)+len(f.Thrift.Services) > 0
}

// ReferencedScopeIncludes returns a slice containing the referenced includes
// which will need to be imported in generated code for scopes.
func (f *Frugal) ReferencedScopeIncludes() ([]*Include, error) {
	includeNames := []string{}
	includesSet := make(map[string]*Include)
	for _, scope := range f.Scopes {
		scopeIncludes, err := scope.ReferencedIncludes()
		if err != nil {
			return nil, err
		}
		for _, include := range scopeIncludes {
			if _, ok := includesSet[include.Name]; !ok {
				includesSet[include.Name] = include
				includeNames = append(includeNames, include.Name)
			}
		}
	}
	sort.Strings(includeNames)
	includes := make([]*Include, len(includeNames))
	for i, include := range includeNames {
		includes[i] = includesSet[include]
	}
	return includes, nil
}

// ReferencedServiceIncludes returns a slice containing the referenced includes
// which will need to be imported in generated code for services.
func (f *Frugal) ReferencedServiceIncludes() ([]*Include, error) {
	includeNames := []string{}
	includesSet := make(map[string]*Include)
	for _, service := range f.Thrift.Services {
		servIncludes, err := service.ReferencedIncludes()
		if err != nil {
			return nil, err
		}
		for _, include := range servIncludes {
			if _, ok := includesSet[include.Name]; !ok {
				includesSet[include.Name] = include
				includeNames = append(includeNames, include.Name)
			}
		}
	}
	sort.Strings(includeNames)
	includes := make([]*Include, len(includeNames))
	for i, include := range includeNames {
		includes[i] = includesSet[include]
	}
	return includes, nil
}

// UnderlyingType follows any typedefs to get the base IDL type.
func (f *Frugal) UnderlyingType(t *Type) *Type {
	if t == nil {
		panic("Attempted to get underlying type of nil type")
	}
	typedefIndex := f.Thrift.typedefIndex
	include := t.IncludeName()
	if include != "" {
		parsed, ok := f.ParsedIncludes[include]
		if !ok {
			return t
		}
		typedefIndex = parsed.Thrift.typedefIndex
	}
	if typedef, ok := typedefIndex[t.ParamName()]; ok {
		// Recursively call underlying type to handle typedef nesting.
		return f.UnderlyingType(typedef.Type)
	}
	return t
}

// ConstantFromField returns a new Constant from the given Field and value.
func (f *Frugal) ConstantFromField(field *Field, value interface{}) *Constant {
	return &Constant{
		Name:  field.Name,
		Type:  field.Type,
		Value: value,
	}
}

// ContextFromIdentifier returns a IdentifierContext for the given Identifier.
func (f *Frugal) ContextFromIdentifier(identifier Identifier) *IdentifierContext {
	name := string(identifier)

	// Split based on '.', if present, it should be from an include.
	pieces := strings.Split(name, ".")
	if len(pieces) == 1 {
		// From this file.
		for _, constant := range f.Thrift.Constants {
			if name == constant.Name {
				return &IdentifierContext{
					Type:     LocalConstant,
					Constant: constant,
				}
			}
		}
	} else if len(pieces) == 2 {
		// Either from an include or part of an enum.
		for _, enum := range f.Thrift.Enums {
			if pieces[0] == enum.Name {
				for _, value := range enum.Values {
					if pieces[1] == value.Name {
						return &IdentifierContext{
							Type:      LocalEnum,
							Enum:      enum,
							EnumValue: value,
						}
					}
				}
			}
		}

		// If not part of an enum, it's from an include.
		include, ok := f.ParsedIncludes[pieces[0]]
		if !ok {
			panic(fmt.Sprintf("referenced include '%s' in constant '%s' not present", pieces[0], name))
		}
		for _, constant := range include.Thrift.Constants {
			if pieces[1] == constant.Name {
				return &IdentifierContext{
					Type:     IncludeConstant,
					Constant: constant,
					Include:  include,
				}
			}
		}
	} else if len(pieces) == 3 {
		// Enum from an include.
		include, ok := f.ParsedIncludes[pieces[0]]
		if !ok {
			panic(fmt.Sprintf("referenced include '%s' in constant '%s' not present", pieces[0], name))
		}
		for _, enum := range include.Thrift.Enums {
			if pieces[1] == enum.Name {
				for _, value := range enum.Values {
					if pieces[2] == value.Name {
						return &IdentifierContext{
							Type:      IncludeEnum,
							Enum:      enum,
							EnumValue: value,
							Include:   include,
						}
					}
				}
				panic(fmt.Sprintf("referenced value '%s' of enum '%s' doesn't exist", pieces[1], pieces[0]))
			}
		}
	}

	panic("referenced constant doesn't exist: " + name)
}

// IsStruct indicates if the underlying Type is a struct.
func (f *Frugal) IsStruct(t *Type) bool {
	t = f.UnderlyingType(t)
	if _, ok := thriftBaseTypes[t.Name]; ok {
		return false
	}
	return t.KeyType == nil && t.ValueType == nil && !f.IsEnum(t)
}

// IsUnion indicates if the underlying types is a union.
func (f *Frugal) IsUnion(t *Type) bool {
	t = f.UnderlyingType(t)

	frugal := f
	if t.IncludeName() != "" {
		// The type is from an include
		frugal = f.ParsedIncludes[t.IncludeName()]
	}

	for _, union := range frugal.Thrift.Unions {
		if t.ParamName() == union.Name {
			return true
		}
	}
	return false
}

// IsEnum indicates if the underlying Type is an enum.
func (f *Frugal) IsEnum(t *Type) bool {
	include := t.IncludeName()
	containingFrugal := f
	if include != "" {
		if containing, ok := f.ParsedIncludes[include]; ok {
			containingFrugal = containing
		}
	}
	for _, enum := range containingFrugal.Thrift.Enums {
		if enum.Name == t.ParamName() {
			return true
		}
	}
	return false
}

func (f *Frugal) assignFrugal() {
	for _, scope := range f.Scopes {
		scope.assignScope()
	}
}

// validate parsed Frugal IDL by ensuring there are no duplicate service/scope
// names and the Thrift is valid.
func (f *Frugal) validate() error {
	// Ensure there are no duplicate names between services and scopes.
	names := make(map[string]struct{})
	for _, service := range f.Thrift.Services {
		if _, ok := names[service.Name]; ok {
			return fmt.Errorf("Duplicate service name %s", service.Name)
		}
		names[service.Name] = struct{}{}
	}
	for _, scope := range f.Scopes {
		if _, ok := names[scope.Name]; ok {
			return fmt.Errorf("Duplicate scope name %s", scope.Name)
		}
		names[scope.Name] = struct{}{}
	}

	return f.Thrift.validate(f.ParsedIncludes)
}

func (f *Frugal) sort() {
	sort.Sort(scopesByName(f.Scopes))
}

type scopesByName []*Scope

func (b scopesByName) Len() int {
	return len(b)
}

func (b scopesByName) Swap(i, j int) {
	b[i], b[j] = b[j], b[i]
}

func (b scopesByName) Less(i, j int) bool {
	return b[i].Name < b[j].Name
}<|MERGE_RESOLUTION|>--- conflicted
+++ resolved
@@ -97,20 +97,6 @@
 	ParsedIncludes map[string]*Frugal
 }
 
-<<<<<<< HEAD
-// NamespaceForInclude returns the namespace value for the given inclue name
-// and language.
-func (f *Frugal) NamespaceForInclude(include, lang string) string {
-	parsed, ok := f.ParsedIncludes[include]
-	if !ok {
-		panic(fmt.Sprintf("Include %s not present", include))
-	}
-	namespace, ok := parsed.Thrift.Namespace(lang)
-	if ok {
-		return namespace
-	}
-	return include
-=======
 // NamespaceForInclude returns the Namespace for the given inclue name and
 // language.
 func (f *Frugal) NamespaceForInclude(include, lang string) *Namespace {
@@ -119,7 +105,6 @@
 		return nil
 	}
 	return parsed.Thrift.Namespace(lang)
->>>>>>> 0a0c8316
 }
 
 // ContainsFrugalDefinitions indicates if the parse tree contains any
