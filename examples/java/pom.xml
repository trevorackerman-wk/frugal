<project xmlns="http://maven.apache.org/POM/4.0.0" xmlns:xsi="http://www.w3.org/2001/XMLSchema-instance" xsi:schemaLocation="http://maven.apache.org/POM/4.0.0 http://maven.apache.org/xsd/maven-4.0.0.xsd">
    <modelVersion>4.0.0</modelVersion>

    <groupId>com.workiva.frugal</groupId>
    <artifactId>examples</artifactId>
<<<<<<< HEAD
    <version>2.0.0-RC4</version>
=======
    <version>1.23.0</version>
>>>>>>> 0a0c8316

    <repositories>
        <repository>
            <id>workiva-release</id>
            <name>workiva-release</name>
            <url>http://artifactory.workiva.org/artifactory/workiva-release/</url>
        </repository>
    </repositories>

    <dependencies>
        <dependency>
            <groupId>org.apache.thrift</groupId>
            <artifactId>libthrift</artifactId>
            <version>0.9.3</version>
        </dependency>
        <dependency>
            <groupId>io.nats</groupId>
            <artifactId>jnats</artifactId>
            <version>0.4.1</version>
        </dependency>
        <dependency>
            <groupId>com.workiva</groupId>
            <artifactId>frugal</artifactId>
<<<<<<< HEAD
            <version>2.0.0-RC4</version>
=======
            <version>1.23.0</version>
>>>>>>> 0a0c8316
        </dependency>
        <dependency>
            <groupId>org.slf4j</groupId>
            <artifactId>slf4j-api</artifactId>
            <version>1.7.5</version>
        </dependency>
        <dependency>
            <groupId>org.slf4j</groupId>
            <artifactId>slf4j-simple</artifactId>
            <version>1.7.5</version>
            <scope>test</scope>
        </dependency>
    </dependencies>

    <build>
        <plugins>
            <plugin>
                <groupId>org.apache.maven.plugins</groupId>
                <artifactId>maven-compiler-plugin</artifactId>
                <version>3.2</version>
                <configuration>
                    <source>1.8</source>
                    <target>1.8</target>
                </configuration>
            </plugin>
        </plugins>
    </build>

</project><|MERGE_RESOLUTION|>--- conflicted
+++ resolved
@@ -3,11 +3,7 @@
 
     <groupId>com.workiva.frugal</groupId>
     <artifactId>examples</artifactId>
-<<<<<<< HEAD
     <version>2.0.0-RC4</version>
-=======
-    <version>1.23.0</version>
->>>>>>> 0a0c8316
 
     <repositories>
         <repository>
@@ -31,11 +27,7 @@
         <dependency>
             <groupId>com.workiva</groupId>
             <artifactId>frugal</artifactId>
-<<<<<<< HEAD
             <version>2.0.0-RC4</version>
-=======
-            <version>1.23.0</version>
->>>>>>> 0a0c8316
         </dependency>
         <dependency>
             <groupId>org.slf4j</groupId>
