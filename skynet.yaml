name: cross-local

size: large

run:  # local tests only, never run in Skynet
  on-promotion: false
  on-pull-request: false

contact: messaging@workiva.com

# https://dev.webfilings.org/zuul/release/282084
image: drydock.workiva.org/workiva/messaging-docker-images:74936

env:
  - IN_SKYNET_CLI=true

scripts:
  - ./scripts/skynet/run_cross_skynet.sh

timeout: long

artifacts:
  - /testing/artifacts

---

name: cross

size: large

run:
  when-branch-name-is:
    - .+

requires:
  Workiva/frugal:
    - artifactory
    - release
    - pub
    - pypi

contact: messaging@workiva.com

# https://dev.webfilings.org/zuul/release/282084
image: drydock.workiva.org/workiva/messaging-docker-images:74936

scripts:
  - ./scripts/skynet/run_cross_skynet.sh

timeout: long

artifacts:
<<<<<<< HEAD
=======
  - /testing/artifacts


---

name: cross-gen_with_thrift

run:
  when-branch-name-is:
    - .+

requires:
  Workiva/frugal:
    - artifactory
    - release
    - pub
    - pypi

contact: messaging@workiva.com

# https://dev.webfilings.org/zuul/release/282084
image: drydock.workiva.org/workiva/messaging-docker-images:74936

scripts:
  - ./scripts/skynet/run_cross_skynet.sh -gen_with_thrift

timeout: long

artifacts:
>>>>>>> b852d0d7
  - /testing/artifacts<|MERGE_RESOLUTION|>--- conflicted
+++ resolved
@@ -50,36 +50,4 @@
 timeout: long
 
 artifacts:
-<<<<<<< HEAD
-=======
-  - /testing/artifacts
-
-
----
-
-name: cross-gen_with_thrift
-
-run:
-  when-branch-name-is:
-    - .+
-
-requires:
-  Workiva/frugal:
-    - artifactory
-    - release
-    - pub
-    - pypi
-
-contact: messaging@workiva.com
-
-# https://dev.webfilings.org/zuul/release/282084
-image: drydock.workiva.org/workiva/messaging-docker-images:74936
-
-scripts:
-  - ./scripts/skynet/run_cross_skynet.sh -gen_with_thrift
-
-timeout: long
-
-artifacts:
->>>>>>> b852d0d7
   - /testing/artifacts